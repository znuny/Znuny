# --
# scripts/test/JSON.t - JSON module testscript
# Copyright (C) 2001-2015 OTRS AG, http://otrs.com/
# --
# This software comes with ABSOLUTELY NO WARRANTY. For details, see
# the enclosed file COPYING for license information (AGPL). If you
# did not receive this file, see http://www.gnu.org/licenses/agpl.txt.
# --

use strict;
use warnings;
use utf8;

use vars qw( $Self %Param );

use Kernel::System::ObjectManager;

# get needed objects
my $JSONObject = $Kernel::OM->Get('Kernel::System::JSON');

# Tests for JSON encode method
my @Tests = (
    {
        Input  => undef,
        Result => undef,
        Name   => 'JSON - undef test',
    },
    {
        Input  => '',
        Result => '""',
        Name   => 'JSON - empty test',
    },
    {
        Input  => 'Some Text',
        Result => '"Some Text"',
        Name   => 'JSON - simple'
    },
    {
        Input  => 42,
        Result => '42',
        Name   => 'JSON - simple'
    },
    {
        Input  => [ 1, 2, "3", "Foo", 5 ],
        Result => '[1,2,"3","Foo",5]',
        Name   => 'JSON - simple'
    },
    {
        Input => {
            Key1   => "Value1",
            Key2   => 42,
            "Key3" => "Another Value"
        },
        Result => '{"Key1":"Value1","Key2":42,"Key3":"Another Value"}',
        Name   => 'JSON - simple'
    },
    {
        Input  => Kernel::System::JSON::True(),
        Result => 'true',
        Name   => 'JSON - bool true'
    },
    {
        Input  => Kernel::System::JSON::False(),
        Result => 'false',
        Name   => 'JSON - bool false'
    },
    {
        Input => [
            [ 1, 2, "Foo", "Bar" ],
            {
                Key1 => 'Something',
                Key2 => [ "Foo", "Bar" ],
                Key3 => {
                    Foo => 'Bar',
                },
                Key4 => {
                    Bar => [ "f", "o", "o" ]
                    }
            },
        ],
        Result =>
            '[[1,2,"Foo","Bar"],{"Key1":"Something","Key2":["Foo","Bar"],"Key3":{"Foo":"Bar"},"Key4":{"Bar":["f","o","o"]}}]',
        Name => 'JSON - complex structure'
    },
    {
<<<<<<< HEAD
        Input => "Some Text with Unicode Characters that  are not allowed\x{2029} in JavaScript",
        Result => '"Some Text with Unicode Characters that\u2028 are not allowed\u2029 in JavaScript"',
        Name => 'JSON - Unicode Line Terminators are not allowed in JavaScript',
=======
        Input  => "Some Text with Unicode Characters that  are not allowed\x{2029} in JavaScript",
        Result => '"Some Text with Unicode Characters that\u2028 are not allowed\u2029 in JavaScript"',
        Name   => 'JSON - Unicode Line Terminators are not allowed in JavaScript',
>>>>>>> ee99e88d
    }
);

for my $Test (@Tests) {

    my $JSON = $JSONObject->Encode(
        Data     => $Test->{Input},
        SortKeys => 1,
    );

    $Self->Is(
        $JSON,
        $Test->{Result},
        $Test->{Name},
    );
}

@Tests = (
    {
        Result      => undef,
        InputDecode => undef,
        Name        => 'JSON - undef test',
    },
    {
        Result      => undef,
        InputDecode => '" bla blubb',
        Name        => 'JSON - malformed data test',
    },
    {
        Result      => 'Some Text',
        InputDecode => '"Some Text"',
        Name        => 'JSON - simple'
    },
    {
        Result      => 42,
        InputDecode => '42',
        Name        => 'JSON - simple'
    },
    {
        Result      => [ 1, 2, "3", "Foo", 5 ],
        InputDecode => '[1,2,"3","Foo",5]',
        Name        => 'JSON - simple'
    },
    {
        Result => {
            Key1   => "Value1",
            Key2   => 42,
            "Key3" => "Another Value"
        },
        InputDecode => '{"Key1":"Value1","Key2":42,"Key3":"Another Value"}',
        Name        => 'JSON - simple'
    },
    {
        Result => [
            [ 1, 2, "Foo", "Bar" ],
            {
                Key1 => 'Something',
                Key2 => [ "Foo", "Bar" ],
                Key3 => {
                    Foo => 'Bar',
                },
                Key4 => {
                    Bar => [ "f", "o", "o" ]
                    }
            },
        ],
        InputDecode =>
            '[[1,2,"Foo","Bar"],{"Key1":"Something","Key2":["Foo","Bar"],"Key3":{"Foo":"Bar"},"Key4":{"Bar":["f","o","o"]}}]',
        Name => 'JSON - complex structure'
    },
);

for my $Test (@Tests) {

    my $JSON = $JSONObject->Decode(
        Data => $Test->{InputDecode},
    );

    $Self->IsDeeply(
        scalar $JSON,
        scalar $Test->{Result},
        $Test->{Name},
    );
}

1;<|MERGE_RESOLUTION|>--- conflicted
+++ resolved
@@ -83,17 +83,10 @@
         Name => 'JSON - complex structure'
     },
     {
-<<<<<<< HEAD
-        Input => "Some Text with Unicode Characters that - are not allowed\x{2029} in JavaScript",
-        Result => '"Some Text with Unicode Characters that\u2028 are not allowed\u2029 in JavaScript"',
-        Name => 'JSON - Unicode Line Terminators are not allowed in JavaScript',
-=======
         Input  => "Some Text with Unicode Characters that   are not allowed\x{2029} in JavaScript",
         Result => '"Some Text with Unicode Characters that\u2028 are not allowed\u2029 in JavaScript"',
         Name   => 'JSON - Unicode Line Terminators are not allowed in JavaScript',
->>>>>>> ee99e88d
     }
 );
 
