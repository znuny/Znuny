<?xml version="1.0" encoding="utf-8" ?>
<database Name="znuny">

<!-- acl - all acls from the editor -->
<Table Name="acl">
    <Column Name="id" Required="true" PrimaryKey="true" AutoIncrement="true" Type="INTEGER"/>
    <Column Name="name" Required="true" Type="VARCHAR" Size="200"/>
    <Column Name="comments" Required="false" Size="250" Type="VARCHAR"/>
    <Column Name="description" Required="false" Size="250" Type="VARCHAR"/>
    <Column Name="valid_id" Required="true" Type="SMALLINT"/>
    <Column Name="stop_after_match" Required="false" Type="SMALLINT"/>
    <!-- configs stored as YAML like in the web service configuration -->
    <Column Name="config_match" Required="false" Type="LONGBLOB"/>
    <Column Name="config_change" Required="false" Type="LONGBLOB"/>
    <Column Name="create_time" Required="true" Type="DATE"/>
    <Column Name="create_by" Required="true" Type="INTEGER"/>
    <Column Name="change_time" Required="true" Type="DATE"/>
    <Column Name="change_by" Required="true" Type="INTEGER"/>
    <Unique Name="acl_name">
        <UniqueColumn Name="name"/>
    </Unique>
    <ForeignKey ForeignTable="valid">
        <Reference Local="valid_id" Foreign="id"/>
    </ForeignKey>
    <ForeignKey ForeignTable="users">
        <Reference Local="create_by" Foreign="id"/>
        <Reference Local="change_by" Foreign="id"/>
    </ForeignKey>
</Table>

<!-- acl_sync - sync states for acls -->
<Table Name="acl_sync">
    <Column Name="acl_id" Required="true" Size="200" Type="VARCHAR"/>
    <Column Name="sync_state" Required="true" Size="30" Type="VARCHAR"/>
    <Column Name="create_time" Required="true" Type="DATE"/>
    <Column Name="change_time" Required="true" Type="DATE"/>
</Table>

<!-- activity -->
<Table Name="activity">
    <Column Name="id" Required="true" PrimaryKey="true" AutoIncrement="true" Type="INTEGER"/>
    <Column Name="user_id" Required="true" Type="INTEGER"/>
    <Column Name="activity_type" Required="true" Size="200" Type="VARCHAR"/>
    <Column Name="activity_title" Required="true" Size="255" Type="VARCHAR"/>
    <Column Name="activity_text" Required="false" Type="LONGBLOB" />
    <Column Name="activity_state" Required="false" Size="255" Type="VARCHAR"/>
    <Column Name="activity_link" Required="false" Size="255" Type="VARCHAR"/>
    <Column Name="create_time" Required="true" Type="DATE"/>
    <Column Name="create_by" Required="true" Type="INTEGER"/>
    <ForeignKey ForeignTable="users">
        <Reference Local="user_id" Foreign="id"/>
        <Reference Local="create_by" Foreign="id"/>
    </ForeignKey>
</Table>

<!-- Ticket attribute related ACLs -->
<Table Name="acl_ticket_attribute_relations">
    <Column Name="id" Required="true" PrimaryKey="true" AutoIncrement="true" Type="BIGINT"/>
    <Column Name="filename" Required="true" Size="255" Type="VARCHAR"/>
    <Column Name="attribute_1" Required="true" Size="200" Type="VARCHAR"/>
    <Column Name="attribute_2" Required="true" Size="200" Type="VARCHAR"/>
    <Column Name="acl_data" Required="true" Size="1800000" Type="VARCHAR"/>
    <Column Name="priority" Required="true" Type="BIGINT"/>
    <Column Name="create_time" Required="true" Type="DATE"/>
    <Column Name="create_by" Required="true" Type="INTEGER"/>
    <Column Name="change_time" Required="true" Type="DATE"/>
    <Column Name="change_by" Required="true" Type="INTEGER"/>
    <Unique Name="acl_tar_filename">
        <UniqueColumn Name="filename"/>
    </Unique>
    <ForeignKey ForeignTable="users">
        <Reference Local="create_by" Foreign="id"/>
        <Reference Local="change_by" Foreign="id"/>
    </ForeignKey>
</Table>

<!-- valid - all valid states -->
<Table Name="valid">
    <Column Name="id" Required="true" PrimaryKey="true" AutoIncrement="true" Type="SMALLINT"/>
    <Column Name="name" Required="true" Size="200" Type="VARCHAR"/>
    <Column Name="create_time" Required="true" Type="DATE"/>
    <Column Name="create_by" Required="true" Type="INTEGER"/>
    <Column Name="change_time" Required="true" Type="DATE"/>
    <Column Name="change_by" Required="true" Type="INTEGER"/>
    <Unique Name="valid_name">
        <UniqueColumn Name="name"/>
    </Unique>
    <ForeignKey ForeignTable="users">
        <Reference Local="create_by" Foreign="id"/>
        <Reference Local="change_by" Foreign="id"/>
    </ForeignKey>
</Table>

<!-- user - all users -->
<Table Name="users">
    <Column Name="id" Required="true" PrimaryKey="true" AutoIncrement="true" Type="INTEGER"/>
    <Column Name="login" Required="true" Size="200" Type="VARCHAR"/>
    <Column Name="pw" Required="true" Size="128" Type="VARCHAR"/>
    <Column Name="title" Required="false" Size="50" Type="VARCHAR"/>
    <Column Name="first_name" Required="true" Size="100" Type="VARCHAR"/>
    <Column Name="last_name" Required="true" Size="100" Type="VARCHAR"/>
    <Column Name="valid_id" Required="true" Type="SMALLINT"/>
    <Column Name="create_time" Required="true" Type="DATE"/>
    <Column Name="create_by" Required="true" Type="INTEGER"/>
    <Column Name="change_time" Required="true" Type="DATE"/>
    <Column Name="change_by" Required="true" Type="INTEGER"/>
    <Unique Name="users_login">
        <UniqueColumn Name="login"/>
    </Unique>
    <ForeignKey ForeignTable="valid">
        <Reference Local="valid_id" Foreign="id"/>
    </ForeignKey>
    <ForeignKey ForeignTable="users">
        <Reference Local="create_by" Foreign="id"/>
        <Reference Local="change_by" Foreign="id"/>
    </ForeignKey>
</Table>

<!-- user preferences -->
<Table Name="user_preferences">
    <Column Name="user_id" Required="true" Type="INTEGER"/>
    <Column Name="preferences_key" Required="true" Size="150" Type="VARCHAR"/>
    <Column Name="preferences_value" Required="false" Type="LONGBLOB"/>
    <Index Name="user_preferences_user_id">
        <IndexColumn Name="user_id"/>
    </Index>
    <ForeignKey ForeignTable="users">
        <Reference Local="user_id" Foreign="id"/>
    </ForeignKey>
</Table>

<!-- group - all groups -->
<Table Name="permission_groups">
    <Column Name="id" Required="true" PrimaryKey="true" AutoIncrement="true" Type="INTEGER"/>
    <Column Name="name" Required="true" Size="200" Type="VARCHAR"/>
    <Column Name="comments" Required="false" Size="250" Type="VARCHAR"/>
    <Column Name="valid_id" Required="true" Type="SMALLINT"/>
    <Column Name="create_time" Required="true" Type="DATE"/>
    <Column Name="create_by" Required="true" Type="INTEGER"/>
    <Column Name="change_time" Required="true" Type="DATE"/>
    <Column Name="change_by" Required="true" Type="INTEGER"/>
    <Unique Name="groups_name">
        <UniqueColumn Name="name"/>
    </Unique>
    <ForeignKey ForeignTable="valid">
        <Reference Local="valid_id" Foreign="id"/>
    </ForeignKey>
    <ForeignKey ForeignTable="users">
        <Reference Local="create_by" Foreign="id"/>
        <Reference Local="change_by" Foreign="id"/>
    </ForeignKey>
</Table>

<!-- group_user - relation group<->user -->
<Table Name="group_user">
    <Column Name="user_id" Required="true" Type="INTEGER"/>
    <Column Name="group_id" Required="true" Type="INTEGER"/>
    <Column Name="permission_key" Required="true" Size="20" Type="VARCHAR"/>
    <Column Name="create_time" Required="true" Type="DATE"/>
    <Column Name="create_by" Required="true" Type="INTEGER"/>
    <Column Name="change_time" Required="true" Type="DATE"/>
    <Column Name="change_by" Required="true" Type="INTEGER"/>
    <Index Name="group_user_user_id">
        <IndexColumn Name="user_id"/>
    </Index>
    <Index Name="group_user_group_id">
        <IndexColumn Name="group_id"/>
    </Index>
    <ForeignKey ForeignTable="users">
        <Reference Local="create_by" Foreign="id"/>
        <Reference Local="change_by" Foreign="id"/>
        <Reference Local="user_id" Foreign="id"/>
    </ForeignKey>
    <ForeignKey ForeignTable="permission_groups">
        <Reference Local="group_id" Foreign="id"/>
    </ForeignKey>
</Table>

<!-- group_role - relation group<->role -->
<Table Name="group_role">
    <Column Name="role_id" Required="true" Type="INTEGER"/>
    <Column Name="group_id" Required="true" Type="INTEGER"/>
    <Column Name="permission_key" Required="true" Size="20" Type="VARCHAR"/>
    <!-- permission_value is currently unneeded (always 1), but there could be old entries from
        OTRS 4 or earlier which have 0 set. -->
    <Column Name="permission_value" Required="true" Type="SMALLINT"/>
    <Column Name="create_time" Required="true" Type="DATE"/>
    <Column Name="create_by" Required="true" Type="INTEGER"/>
    <Column Name="change_time" Required="true" Type="DATE"/>
    <Column Name="change_by" Required="true" Type="INTEGER"/>
    <Index Name="group_role_role_id">
        <IndexColumn Name="role_id"/>
    </Index>
    <Index Name="group_role_group_id">
        <IndexColumn Name="group_id"/>
    </Index>
    <ForeignKey ForeignTable="users">
        <Reference Local="create_by" Foreign="id"/>
        <Reference Local="change_by" Foreign="id"/>
    </ForeignKey>
    <ForeignKey ForeignTable="permission_groups">
        <Reference Local="group_id" Foreign="id"/>
    </ForeignKey>
    <ForeignKey ForeignTable="roles">
        <Reference Local="role_id" Foreign="id"/>
    </ForeignKey>
</Table>

<!-- group_customer_user - relation group<->customer user -->
<Table Name="group_customer_user">
    <Column Name="user_id" Required="true" Size="100" Type="VARCHAR"/>
    <Column Name="group_id" Required="true" Type="INTEGER"/>
    <Column Name="permission_key" Required="true" Size="20" Type="VARCHAR"/>
    <!-- Here permission_value is still used (0/1) because CustomerGroup.pm
        was not yet refactored like Group.pm. -->
    <Column Name="permission_value" Required="true" Type="SMALLINT"/>
    <Column Name="create_time" Required="true" Type="DATE"/>
    <Column Name="create_by" Required="true" Type="INTEGER"/>
    <Column Name="change_time" Required="true" Type="DATE"/>
    <Column Name="change_by" Required="true" Type="INTEGER"/>
    <Index Name="group_customer_user_user_id">
        <IndexColumn Name="user_id"/>
    </Index>
    <Index Name="group_customer_user_group_id">
        <IndexColumn Name="group_id"/>
    </Index>
    <ForeignKey ForeignTable="users">
        <Reference Local="create_by" Foreign="id"/>
        <Reference Local="change_by" Foreign="id"/>
    </ForeignKey>
    <ForeignKey ForeignTable="permission_groups">
        <Reference Local="group_id" Foreign="id"/>
    </ForeignKey>
</Table>

<!-- group_customer - relation group<->customer -->
<Table Name="group_customer">
    <Column Name="customer_id" Required="true" Size="150" Type="VARCHAR"/>
    <Column Name="group_id" Required="true" Type="INTEGER"/>
    <Column Name="permission_key" Required="true" Size="20" Type="VARCHAR"/>
    <!-- Here permission_value is still used (0/1) because CustomerGroup.pm
        was not yet refactored like Group.pm. -->
    <Column Name="permission_value" Required="true" Type="SMALLINT"/>
    <Column Name="permission_context" Required="true" Size="100" Type="VARCHAR"/>
    <Column Name="create_time" Required="true" Type="DATE"/>
    <Column Name="create_by" Required="true" Type="INTEGER"/>
    <Column Name="change_time" Required="true" Type="DATE"/>
    <Column Name="change_by" Required="true" Type="INTEGER"/>
    <Index Name="group_customer_customer_id">
        <IndexColumn Name="customer_id"/>
    </Index>
    <Index Name="group_customer_group_id">
        <IndexColumn Name="group_id"/>
    </Index>
    <ForeignKey ForeignTable="users">
        <Reference Local="create_by" Foreign="id"/>
        <Reference Local="change_by" Foreign="id"/>
    </ForeignKey>
    <ForeignKey ForeignTable="permission_groups">
        <Reference Local="group_id" Foreign="id"/>
    </ForeignKey>
</Table>

<!-- role - all roles -->
<Table Name="roles">
    <Column Name="id" Required="true" PrimaryKey="true" AutoIncrement="true" Type="INTEGER"/>
    <Column Name="name" Required="true" Size="200" Type="VARCHAR"/>
    <Column Name="comments" Required="false" Size="250" Type="VARCHAR"/>
    <Column Name="valid_id" Required="true" Type="SMALLINT"/>
    <Column Name="create_time" Required="true" Type="DATE"/>
    <Column Name="create_by" Required="true" Type="INTEGER"/>
    <Column Name="change_time" Required="true" Type="DATE"/>
    <Column Name="change_by" Required="true" Type="INTEGER"/>
    <Unique Name="roles_name">
        <UniqueColumn Name="name"/>
    </Unique>
    <ForeignKey ForeignTable="valid">
        <Reference Local="valid_id" Foreign="id"/>
    </ForeignKey>
    <ForeignKey ForeignTable="users">
        <Reference Local="create_by" Foreign="id"/>
        <Reference Local="change_by" Foreign="id"/>
    </ForeignKey>
</Table>

<!-- role_user - relation role<->user -->
<Table Name="role_user">
    <Column Name="user_id" Required="true" Type="INTEGER"/>
    <Column Name="role_id" Required="true" Type="INTEGER"/>
    <Column Name="create_time" Required="true" Type="DATE"/>
    <Column Name="create_by" Required="true" Type="INTEGER"/>
    <Column Name="change_time" Required="true" Type="DATE"/>
    <Column Name="change_by" Required="true" Type="INTEGER"/>
    <Index Name="role_user_user_id">
        <IndexColumn Name="user_id"/>
    </Index>
    <Index Name="role_user_role_id">
        <IndexColumn Name="role_id"/>
    </Index>
    <ForeignKey ForeignTable="users">
        <Reference Local="create_by" Foreign="id"/>
        <Reference Local="change_by" Foreign="id"/>
        <Reference Local="user_id" Foreign="id"/>
    </ForeignKey>
</Table>

<!-- personal_queues - stores all "my queues" -->
<Table Name="personal_queues">
    <Column Name="user_id" Required="true" Type="INTEGER"/>
    <Column Name="queue_id" Required="true" Type="INTEGER"/>
    <Index Name="personal_queues_user_id">
        <IndexColumn Name="user_id"/>
    </Index>
    <Index Name="personal_queues_queue_id">
        <IndexColumn Name="queue_id"/>
    </Index>
    <ForeignKey ForeignTable="users">
        <Reference Local="user_id" Foreign="id"/>
    </ForeignKey>
    <ForeignKey ForeignTable="queue">
        <Reference Local="queue_id" Foreign="id"/>
    </ForeignKey>
</Table>

<!-- personal_services - stores all "my services" -->
<Table Name="personal_services">
    <Column Name="user_id" Required="true" Type="INTEGER"/>
    <Column Name="service_id" Required="true" Type="INTEGER"/>
    <Index Name="personal_services_user_id">
        <IndexColumn Name="user_id"/>
    </Index>
    <Index Name="personal_services_service_id">
        <IndexColumn Name="service_id"/>
    </Index>
    <ForeignKey ForeignTable="users">
        <Reference Local="user_id" Foreign="id"/>
    </ForeignKey>
    <ForeignKey ForeignTable="service">
        <Reference Local="service_id" Foreign="id"/>
    </ForeignKey>
</Table>

<!-- salutation - all salutations -->
<Table Name="salutation">
    <Column Name="id" Required="true" PrimaryKey="true" AutoIncrement="true" Type="SMALLINT"/>
    <Column Name="name" Required="true" Size="200" Type="VARCHAR"/>
    <Column Name="text" Required="true" Size="3000" Type="VARCHAR"/>
    <Column Name="content_type" Required="false" Size="250" Type="VARCHAR"/>
    <Column Name="comments" Required="false" Size="250" Type="VARCHAR"/>
    <Column Name="valid_id" Required="true" Type="SMALLINT"/>
    <Column Name="create_time" Required="true" Type="DATE"/>
    <Column Name="create_by" Required="true" Type="INTEGER"/>
    <Column Name="change_time" Required="true" Type="DATE"/>
    <Column Name="change_by" Required="true" Type="INTEGER"/>
    <Unique Name="salutation_name">
        <UniqueColumn Name="name"/>
    </Unique>
    <ForeignKey ForeignTable="valid">
        <Reference Local="valid_id" Foreign="id"/>
    </ForeignKey>
    <ForeignKey ForeignTable="users">
        <Reference Local="create_by" Foreign="id"/>
        <Reference Local="change_by" Foreign="id"/>
    </ForeignKey>
</Table>

<!-- signature - all signatures -->
<Table Name="signature">
    <Column Name="id" Required="true" PrimaryKey="true" AutoIncrement="true" Type="SMALLINT"/>
    <Column Name="name" Required="true" Size="200" Type="VARCHAR"/>
    <Column Name="text" Required="true" Size="3000" Type="VARCHAR"/>
    <Column Name="content_type" Required="false" Size="250" Type="VARCHAR"/>
    <Column Name="comments" Required="false" Size="250" Type="VARCHAR"/>
    <Column Name="valid_id" Required="true" Type="SMALLINT"/>
    <Column Name="create_time" Required="true" Type="DATE"/>
    <Column Name="create_by" Required="true" Type="INTEGER"/>
    <Column Name="change_time" Required="true" Type="DATE"/>
    <Column Name="change_by" Required="true" Type="INTEGER"/>
    <Unique Name="signature_name">
        <UniqueColumn Name="name"/>
    </Unique>
    <ForeignKey ForeignTable="valid">
        <Reference Local="valid_id" Foreign="id"/>
    </ForeignKey>
    <ForeignKey ForeignTable="users">
        <Reference Local="create_by" Foreign="id"/>
        <Reference Local="change_by" Foreign="id"/>
    </ForeignKey>
</Table>


<!-- system_address - all email addresses of the system -->
<Table Name="system_address">
    <Column Name="id" Required="true" PrimaryKey="true" AutoIncrement="true" Type="SMALLINT"/>
    <Column Name="value0" Required="true" Size="200" Type="VARCHAR"/>
    <Column Name="value1" Required="true" Size="200" Type="VARCHAR"/>
    <Column Name="value2" Required="false" Size="200" Type="VARCHAR"/>
    <Column Name="value3" Required="false" Size="200" Type="VARCHAR"/>
    <Column Name="queue_id" Required="true" Type="INTEGER"/>
    <Column Name="comments" Required="false" Size="250" Type="VARCHAR"/>
    <Column Name="valid_id" Required="true" Type="SMALLINT"/>
    <Column Name="create_time" Required="true" Type="DATE"/>
    <Column Name="create_by" Required="true" Type="INTEGER"/>
    <Column Name="change_time" Required="true" Type="DATE"/>
    <Column Name="change_by" Required="true" Type="INTEGER"/>
    <ForeignKey ForeignTable="valid">
        <Reference Local="valid_id" Foreign="id"/>
    </ForeignKey>
    <ForeignKey ForeignTable="users">
        <Reference Local="create_by" Foreign="id"/>
        <Reference Local="change_by" Foreign="id"/>
    </ForeignKey>
</Table>

<!-- system_maintenance - an scheduled system maintenance -->
<Table Name="system_maintenance">
    <Column Name="id" Required="true" PrimaryKey="true" AutoIncrement="true" Type="INTEGER"/>
    <Column Name="start_date" Required="true" Type="INTEGER"/>
    <Column Name="stop_date" Required="true" Type="INTEGER"/>
    <Column Name="comments" Required="true" Size="250" Type="VARCHAR"/>
    <Column Name="login_message" Required="false" Size="250" Type="VARCHAR"/>
    <Column Name="show_login_message" Required="false" Type="SMALLINT"/>
    <Column Name="notify_message" Required="false" Size="250" Type="VARCHAR"/>
    <Column Name="valid_id" Required="true" Type="SMALLINT"/>
    <Column Name="create_time" Required="true" Type="DATE"/>
    <Column Name="create_by" Required="true" Type="INTEGER"/>
    <Column Name="change_time" Required="true" Type="DATE"/>
    <Column Name="change_by" Required="true" Type="INTEGER"/>
    <ForeignKey ForeignTable="valid">
        <Reference Local="valid_id" Foreign="id"/>
    </ForeignKey>
    <ForeignKey ForeignTable="users">
        <Reference Local="create_by" Foreign="id"/>
        <Reference Local="change_by" Foreign="id"/>
    </ForeignKey>
</Table>

<!-- follow_up_possible values  -->
<Table Name="follow_up_possible">
    <Column Name="id" Required="true" PrimaryKey="true" AutoIncrement="true" Type="SMALLINT"/>
    <Column Name="name" Required="true" Size="200" Type="VARCHAR"/>
    <Column Name="comments" Required="false" Size="250" Type="VARCHAR"/>
    <Column Name="valid_id" Required="true" Type="SMALLINT"/>
    <Column Name="create_time" Required="true" Type="DATE"/>
    <Column Name="create_by" Required="true" Type="INTEGER"/>
    <Column Name="change_time" Required="true" Type="DATE"/>
    <Column Name="change_by" Required="true" Type="INTEGER"/>
    <Unique Name="follow_up_possible_name">
        <UniqueColumn Name="name"/>
    </Unique>
    <ForeignKey ForeignTable="valid">
        <Reference Local="valid_id" Foreign="id"/>
    </ForeignKey>
    <ForeignKey ForeignTable="users">
        <Reference Local="create_by" Foreign="id"/>
        <Reference Local="change_by" Foreign="id"/>
    </ForeignKey>
</Table>

<!-- queue - all system queues -->
<Table Name="queue">
    <Column Name="id" Required="true" PrimaryKey="true" AutoIncrement="true" Type="INTEGER"/>
    <Column Name="name" Required="true" Size="200" Type="VARCHAR"/>
    <Column Name="group_id" Required="true" Type="INTEGER"/>
    <Column Name="unlock_timeout" Required="false" Type="INTEGER"/>
    <Column Name="first_response_time" Required="false" Type="INTEGER"/>
    <Column Name="first_response_notify" Required="false" Type="SMALLINT"/>
    <Column Name="update_time" Required="false" Type="INTEGER"/>
    <Column Name="update_notify" Required="false" Type="SMALLINT"/>
    <Column Name="solution_time" Required="false" Type="INTEGER"/>
    <Column Name="solution_notify" Required="false" Type="SMALLINT"/>
    <Column Name="system_address_id" Required="true" Type="SMALLINT"/>
    <Column Name="calendar_name" Required="false" Size="100" Type="VARCHAR"/>
    <Column Name="default_sign_key" Required="false" Size="100" Type="VARCHAR"/>
    <Column Name="salutation_id" Required="true" Type="SMALLINT"/>
    <Column Name="signature_id" Required="true" Type="SMALLINT"/>
    <Column Name="follow_up_id" Required="true" Type="SMALLINT"/>
    <Column Name="follow_up_lock" Required="true" Type="SMALLINT"/>
    <Column Name="comments" Required="false" Size="250" Type="VARCHAR"/>
    <Column Name="valid_id" Required="true" Type="SMALLINT"/>
    <Column Name="create_time" Required="true" Type="DATE"/>
    <Column Name="create_by" Required="true" Type="INTEGER"/>
    <Column Name="change_time" Required="true" Type="DATE"/>
    <Column Name="change_by" Required="true" Type="INTEGER"/>
    <Unique Name="queue_name">
        <UniqueColumn Name="name"/>
    </Unique>
    <Index Name="queue_group_id">
        <IndexColumn Name="group_id"/>
    </Index>
    <ForeignKey ForeignTable="valid">
        <Reference Local="valid_id" Foreign="id"/>
    </ForeignKey>
    <ForeignKey ForeignTable="system_address">
        <Reference Local="system_address_id" Foreign="id"/>
    </ForeignKey>
    <ForeignKey ForeignTable="salutation">
        <Reference Local="salutation_id" Foreign="id"/>
    </ForeignKey>
    <ForeignKey ForeignTable="signature">
        <Reference Local="signature_id" Foreign="id"/>
    </ForeignKey>
    <ForeignKey ForeignTable="permission_groups">
        <Reference Local="group_id" Foreign="id"/>
    </ForeignKey>
    <ForeignKey ForeignTable="follow_up_possible">
        <Reference Local="follow_up_id" Foreign="id"/>
    </ForeignKey>
    <ForeignKey ForeignTable="users">
        <Reference Local="create_by" Foreign="id"/>
        <Reference Local="change_by" Foreign="id"/>
    </ForeignKey>
</Table>

<!-- queue preferences -->
<Table Name="queue_preferences">
    <Column Name="queue_id" Required="true" Type="INTEGER"/>
    <Column Name="preferences_key" Required="true" Size="150" Type="VARCHAR"/>
    <Column Name="preferences_value" Required="false" Size="250" Type="VARCHAR"/>
    <Index Name="queue_preferences_queue_id">
        <IndexColumn Name="queue_id"/>
    </Index>
    <ForeignKey ForeignTable="queue">
        <Reference Local="queue_id" Foreign="id"/>
    </ForeignKey>
</Table>

<!-- ticket_priority - all ticket priorities -->
<Table Name="ticket_priority">
    <Column Name="id" Required="true" PrimaryKey="true" AutoIncrement="true" Type="SMALLINT"/>
    <Column Name="name" Required="true" Size="200" Type="VARCHAR"/>
    <Column Name="valid_id" Required="true" Type="SMALLINT"/>
    <Column Name="color" Required="true" Size="25" Type="VARCHAR" />
    <Column Name="create_time" Required="true" Type="DATE"/>
    <Column Name="create_by" Required="true" Type="INTEGER"/>
    <Column Name="change_time" Required="true" Type="DATE"/>
    <Column Name="change_by" Required="true" Type="INTEGER"/>
    <Unique Name="ticket_priority_name">
        <UniqueColumn Name="name"/>
    </Unique>
    <ForeignKey ForeignTable="users">
        <Reference Local="create_by" Foreign="id"/>
        <Reference Local="change_by" Foreign="id"/>
    </ForeignKey>
</Table>

<!-- ticket_type - all ticket types -->
<Table Name="ticket_type">
    <Column Name="id" Required="true" PrimaryKey="true" AutoIncrement="true" Type="SMALLINT"/>
    <Column Name="name" Required="true" Size="200" Type="VARCHAR"/>
    <Column Name="valid_id" Required="true" Type="SMALLINT"/>
    <Column Name="create_time" Required="true" Type="DATE"/>
    <Column Name="create_by" Required="true" Type="INTEGER"/>
    <Column Name="change_time" Required="true" Type="DATE"/>
    <Column Name="change_by" Required="true" Type="INTEGER"/>
    <Unique Name="ticket_type_name">
        <UniqueColumn Name="name"/>
    </Unique>
    <ForeignKey ForeignTable="valid">
        <Reference Local="valid_id" Foreign="id"/>
    </ForeignKey>
    <ForeignKey ForeignTable="users">
        <Reference Local="create_by" Foreign="id"/>
        <Reference Local="change_by" Foreign="id"/>
    </ForeignKey>
</Table>

<!-- ticket_lock_type - all ticket lock types -->
<Table Name="ticket_lock_type">
    <Column Name="id" Required="true" PrimaryKey="true" AutoIncrement="true" Type="SMALLINT"/>
    <Column Name="name" Required="true" Size="200" Type="VARCHAR"/>
    <Column Name="valid_id" Required="true" Type="SMALLINT"/>
    <Column Name="create_time" Required="true" Type="DATE"/>
    <Column Name="create_by" Required="true" Type="INTEGER"/>
    <Column Name="change_time" Required="true" Type="DATE"/>
    <Column Name="change_by" Required="true" Type="INTEGER"/>
    <Unique Name="ticket_lock_type_name">
        <UniqueColumn Name="name"/>
    </Unique>
    <ForeignKey ForeignTable="valid">
        <Reference Local="valid_id" Foreign="id"/>
    </ForeignKey>
    <ForeignKey ForeignTable="users">
        <Reference Local="create_by" Foreign="id"/>
        <Reference Local="change_by" Foreign="id"/>
    </ForeignKey>
</Table>

<!-- ticket_state - all ticket states -->
<Table Name="ticket_state">
    <Column Name="id" Required="true" PrimaryKey="true" AutoIncrement="true" Type="SMALLINT"/>
    <Column Name="name" Required="true" Size="200" Type="VARCHAR"/>
    <Column Name="comments" Required="false" Size="250" Type="VARCHAR"/>
    <Column Name="type_id" Required="true" Type="SMALLINT"/>
    <Column Name="valid_id" Required="true" Type="SMALLINT"/>
    <Column Name="color" Required="true" Size="25" Type="VARCHAR" />
    <Column Name="create_time" Required="true" Type="DATE"/>
    <Column Name="create_by" Required="true" Type="INTEGER"/>
    <Column Name="change_time" Required="true" Type="DATE"/>
    <Column Name="change_by" Required="true" Type="INTEGER"/>
    <Unique Name="ticket_state_name">
        <UniqueColumn Name="name"/>
    </Unique>
    <ForeignKey ForeignTable="valid">
        <Reference Local="valid_id" Foreign="id"/>
    </ForeignKey>
    <ForeignKey ForeignTable="ticket_state_type">
        <Reference Local="type_id" Foreign="id"/>
    </ForeignKey>
    <ForeignKey ForeignTable="users">
        <Reference Local="create_by" Foreign="id"/>
        <Reference Local="change_by" Foreign="id"/>
    </ForeignKey>
</Table>

<!-- ticket_state_type - all ticket state types -->
<Table Name="ticket_state_type">
    <Column Name="id" Required="true" PrimaryKey="true" AutoIncrement="true" Type="SMALLINT"/>
    <Column Name="name" Required="true" Size="200" Type="VARCHAR"/>
    <Column Name="comments" Required="false" Size="250" Type="VARCHAR"/>
    <Column Name="create_time" Required="true" Type="DATE"/>
    <Column Name="create_by" Required="true" Type="INTEGER"/>
    <Column Name="change_time" Required="true" Type="DATE"/>
    <Column Name="change_by" Required="true" Type="INTEGER"/>
    <Unique Name="ticket_state_type_name">
        <UniqueColumn Name="name"/>
    </Unique>
    <ForeignKey ForeignTable="users">
        <Reference Local="create_by" Foreign="id"/>
        <Reference Local="change_by" Foreign="id"/>
    </ForeignKey>
</Table>

<!-- ticket - all tickets :) (the main point) -->
<Table Name="ticket">
    <Column Name="id" Required="true" PrimaryKey="true" AutoIncrement="true" Type="BIGINT"/>
    <Column Name="tn" Required="true" Size="50" Type="VARCHAR"/>
    <Column Name="title" Required="false" Size="255" Type="VARCHAR"/>
    <Column Name="queue_id" Required="true" Type="INTEGER"/>
    <Column Name="ticket_lock_id" Required="true" Type="SMALLINT"/>
    <Column Name="type_id" Required="false" Type="SMALLINT"/>
    <Column Name="service_id" Required="false" Type="INTEGER"/>
    <Column Name="sla_id" Required="false" Type="INTEGER"/>
    <Column Name="user_id" Required="true" Type="INTEGER"/>
    <Column Name="responsible_user_id" Required="true" Type="INTEGER"/>
    <Column Name="ticket_priority_id" Required="true" Type="SMALLINT"/>
    <Column Name="ticket_state_id" Required="true" Type="SMALLINT"/>
    <Column Name="customer_id" Required="false" Size="150" Type="VARCHAR"/>
    <Column Name="customer_user_id" Required="false" Size="250" Type="VARCHAR"/>
    <Column Name="timeout" Required="true" Type="INTEGER"/>
    <Column Name="until_time" Required="true" Type="INTEGER"/>
    <Column Name="escalation_time" Required="true" Type="INTEGER"/>
    <Column Name="escalation_update_time" Required="true" Type="INTEGER"/>
    <Column Name="escalation_response_time" Required="true" Type="INTEGER"/>
    <Column Name="escalation_solution_time" Required="true" Type="INTEGER"/>
    <Column Name="archive_flag" Required="true" Default="0" Type="SMALLINT"/>
    <Column Name="create_time" Required="true" Type="DATE"/>
    <Column Name="create_by" Required="true" Type="INTEGER"/>
    <Column Name="change_time" Required="true" Type="DATE"/>
    <Column Name="change_by" Required="true" Type="INTEGER"/>
    <Unique Name="ticket_tn">
        <UniqueColumn Name="tn"/>
    </Unique>
    <Index Name="ticket_title">
        <IndexColumn Name="title"/>
    </Index>
    <Index Name="ticket_customer_user_id">
        <IndexColumn Name="customer_user_id"/>
    </Index>
    <Index Name="ticket_customer_id">
        <IndexColumn Name="customer_id"/>
    </Index>
    <Index Name="ticket_queue_id">
        <IndexColumn Name="queue_id"/>
    </Index>
    <Index Name="ticket_ticket_lock_id">
        <IndexColumn Name="ticket_lock_id"/>
    </Index>
    <Index Name="ticket_queue_view">
        <IndexColumn Name="ticket_state_id"/>
        <IndexColumn Name="ticket_lock_id"/>
    </Index>
    <Index Name="ticket_type_id">
        <IndexColumn Name="type_id"/>
    </Index>
    <Index Name="ticket_user_id">
        <IndexColumn Name="user_id"/>
    </Index>
    <Index Name="ticket_responsible_user_id">
        <IndexColumn Name="responsible_user_id"/>
    </Index>
    <Index Name="ticket_ticket_state_id">
        <IndexColumn Name="ticket_state_id"/>
    </Index>
    <Index Name="ticket_ticket_priority_id">
        <IndexColumn Name="ticket_priority_id"/>
    </Index>
    <Index Name="ticket_escalation_time">
        <IndexColumn Name="escalation_time"/>
    </Index>
    <Index Name="ticket_escalation_update_time">
        <IndexColumn Name="escalation_update_time"/>
    </Index>
    <Index Name="ticket_escalation_response_time">
        <IndexColumn Name="escalation_response_time"/>
    </Index>
    <Index Name="ticket_escalation_solution_time">
        <IndexColumn Name="escalation_solution_time"/>
    </Index>
    <Index Name="ticket_create_time">
        <IndexColumn Name="create_time"/>
    </Index>
    <Index Name="ticket_until_time">
        <IndexColumn Name="until_time"/>
    </Index>
    <Index Name="ticket_timeout">
        <IndexColumn Name="timeout"/>
    </Index>
    <Index Name="ticket_archive_flag">
        <IndexColumn Name="archive_flag"/>
    </Index>
    <ForeignKey ForeignTable="queue">
        <Reference Local="queue_id" Foreign="id"/>
    </ForeignKey>
    <ForeignKey ForeignTable="ticket_type">
        <Reference Local="type_id" Foreign="id"/>
    </ForeignKey>
    <ForeignKey ForeignTable="service">
        <Reference Local="service_id" Foreign="id"/>
    </ForeignKey>
    <ForeignKey ForeignTable="sla">
        <Reference Local="sla_id" Foreign="id"/>
    </ForeignKey>
    <ForeignKey ForeignTable="ticket_priority">
        <Reference Local="ticket_priority_id" Foreign="id"/>
    </ForeignKey>
    <ForeignKey ForeignTable="ticket_state">
        <Reference Local="ticket_state_id" Foreign="id"/>
    </ForeignKey>
    <ForeignKey ForeignTable="ticket_lock_type">
        <Reference Local="ticket_lock_id" Foreign="id"/>
    </ForeignKey>
    <ForeignKey ForeignTable="users">
        <Reference Local="create_by" Foreign="id"/>
        <Reference Local="change_by" Foreign="id"/>
        <Reference Local="user_id" Foreign="id"/>
        <Reference Local="responsible_user_id" Foreign="id"/>
    </ForeignKey>
</Table>

<!-- ticket_flag -->
<Table Name="ticket_flag">
    <Column Name="ticket_id" Required="true" Type="BIGINT"/>
    <Column Name="ticket_key" Required="true" Size="50" Type="VARCHAR"/>
    <Column Name="ticket_value" Required="false" Size="50" Type="VARCHAR"/>
    <Column Name="create_time" Required="true" Type="DATE"/>
    <Column Name="create_by" Required="true" Type="INTEGER"/>
    <!-- index for getting a user's ticket flags -->
    <Index Name="ticket_flag_ticket_id_create_by">
        <IndexColumn Name="ticket_id"/>
        <IndexColumn Name="create_by"/>
    </Index>
    <!-- index for updating/deleting a certain flag for all users of a ticket -->
    <Index Name="ticket_flag_ticket_id_ticket_key">
        <IndexColumn Name="ticket_id"/>
        <IndexColumn Name="ticket_key"/>
    </Index>
    <!-- index for deleting all flags from a ticket -->
    <Index Name="ticket_flag_ticket_id">
        <IndexColumn Name="ticket_id"/>
    </Index>
    <!-- unique index enforcing that each flag key can exist only once per user and ticket -->
    <Unique Name="ticket_flag_per_user">
        <UniqueColumn Name="ticket_id"/>
        <UniqueColumn Name="ticket_key"/>
        <UniqueColumn Name="create_by"/>
    </Unique>
    <ForeignKey ForeignTable="ticket">
        <Reference Local="ticket_id" Foreign="id"/>
    </ForeignKey>
    <ForeignKey ForeignTable="users">
        <Reference Local="create_by" Foreign="id"/>
    </ForeignKey>
</Table>

<!-- ticket_history - the whole history of all tickets -->
<Table Name="ticket_history">
    <Column Name="id" Required="true" PrimaryKey="true" AutoIncrement="true" Type="BIGINT"/>
    <Column Name="name" Required="true" Size="200" Type="VARCHAR"/>
    <Column Name="history_type_id" Required="true" Type="SMALLINT"/>
    <Column Name="ticket_id" Required="true" Type="BIGINT"/>
    <Column Name="article_id" Required="false" Type="BIGINT"/>
    <Column Name="type_id" Required="true" Type="SMALLINT"/>
    <Column Name="queue_id" Required="true" Type="INTEGER"/>
    <Column Name="owner_id" Required="true" Type="INTEGER"/>
    <Column Name="priority_id" Required="true" Type="SMALLINT"/>
    <Column Name="state_id" Required="true" Type="SMALLINT"/>
    <Column Name="create_time" Required="true" Type="DATE"/>
    <Column Name="create_by" Required="true" Type="INTEGER"/>
    <Column Name="change_time" Required="true" Type="DATE"/>
    <Column Name="change_by" Required="true" Type="INTEGER"/>
    <Index Name="ticket_history_ticket_id">
        <IndexColumn Name="ticket_id"/>
    </Index>
    <Index Name="ticket_history_article_id">
        <IndexColumn Name="article_id"/>
    </Index>
    <Index Name="ticket_history_history_type_id">
        <IndexColumn Name="history_type_id"/>
    </Index>
    <Index Name="ticket_history_queue_id">
        <IndexColumn Name="queue_id"/>
    </Index>
    <Index Name="ticket_history_type_id">
        <IndexColumn Name="type_id"/>
    </Index>
    <Index Name="ticket_history_owner_id">
        <IndexColumn Name="owner_id"/>
    </Index>
    <Index Name="ticket_history_priority_id">
        <IndexColumn Name="priority_id"/>
    </Index>
    <Index Name="ticket_history_state_id">
        <IndexColumn Name="state_id"/>
    </Index>
    <Index Name="ticket_history_create_time">
        <IndexColumn Name="create_time"/>
    </Index>
    <ForeignKey ForeignTable="ticket">
        <Reference Local="ticket_id" Foreign="id"/>
    </ForeignKey>
    <ForeignKey ForeignTable="ticket_type">
        <Reference Local="type_id" Foreign="id"/>
    </ForeignKey>
    <ForeignKey ForeignTable="article">
        <Reference Local="article_id" Foreign="id"/>
    </ForeignKey>
    <ForeignKey ForeignTable="queue">
        <Reference Local="queue_id" Foreign="id"/>
    </ForeignKey>
    <ForeignKey ForeignTable="ticket_priority">
        <Reference Local="priority_id" Foreign="id"/>
    </ForeignKey>
    <ForeignKey ForeignTable="ticket_state">
        <Reference Local="state_id" Foreign="id"/>
    </ForeignKey>
    <ForeignKey ForeignTable="ticket_history_type">
        <Reference Local="history_type_id" Foreign="id"/>
    </ForeignKey>
    <ForeignKey ForeignTable="users">
        <Reference Local="owner_id" Foreign="id"/>
        <Reference Local="create_by" Foreign="id"/>
        <Reference Local="change_by" Foreign="id"/>
    </ForeignKey>
</Table>

<!-- ticket_history_type - all history types -->
<Table Name="ticket_history_type">
    <Column Name="id" Required="true" PrimaryKey="true" AutoIncrement="true" Type="SMALLINT"/>
    <Column Name="name" Required="true" Size="200" Type="VARCHAR"/>
    <Column Name="comments" Required="false" Size="250" Type="VARCHAR"/>
    <Column Name="valid_id" Required="true" Type="SMALLINT"/>
    <Column Name="create_time" Required="true" Type="DATE"/>
    <Column Name="create_by" Required="true" Type="INTEGER"/>
    <Column Name="change_time" Required="true" Type="DATE"/>
    <Column Name="change_by" Required="true" Type="INTEGER"/>
    <Unique Name="ticket_history_type_name">
        <UniqueColumn Name="name"/>
    </Unique>
    <ForeignKey ForeignTable="valid">
        <Reference Local="valid_id" Foreign="id"/>
    </ForeignKey>
    <ForeignKey ForeignTable="users">
        <Reference Local="create_by" Foreign="id"/>
        <Reference Local="change_by" Foreign="id"/>
    </ForeignKey>
</Table>

<!-- ticket_watcher -->
<Table Name="ticket_watcher">
    <Column Name="ticket_id" Required="true" Type="BIGINT"/>
    <Column Name="user_id" Required="true" Type="INTEGER"/>
    <Column Name="create_time" Required="true" Type="DATE"/>
    <Column Name="create_by" Required="true" Type="INTEGER"/>
    <Column Name="change_time" Required="true" Type="DATE"/>
    <Column Name="change_by" Required="true" Type="INTEGER"/>
    <Index Name="ticket_watcher_ticket_id">
        <IndexColumn Name="ticket_id"/>
    </Index>
    <Index Name="ticket_watcher_user_id">
        <IndexColumn Name="user_id"/>
    </Index>
    <ForeignKey ForeignTable="ticket">
        <Reference Local="ticket_id" Foreign="id"/>
    </ForeignKey>
    <ForeignKey ForeignTable="users">
        <Reference Local="user_id" Foreign="id"/>
        <Reference Local="create_by" Foreign="id"/>
        <Reference Local="change_by" Foreign="id"/>
    </ForeignKey>
</Table>

<!-- ticket_index -->
<Table Name="ticket_index">
    <Column Name="ticket_id" Required="true" Type="BIGINT"/>
    <Column Name="queue_id" Required="true" Type="INTEGER"/>
    <Column Name="queue" Required="true" Size="200" Type="VARCHAR"/>
    <Column Name="group_id" Required="true" Type="INTEGER"/>
    <Column Name="s_lock" Required="true" Size="200" Type="VARCHAR"/>
    <Column Name="s_state" Required="true" Size="200" Type="VARCHAR"/>
    <Column Name="create_time" Required="true" Type="DATE"/>
    <Index Name="ticket_index_ticket_id">
        <IndexColumn Name="ticket_id"/>
    </Index>
    <Index Name="ticket_index_queue_id">
        <IndexColumn Name="queue_id"/>
    </Index>
    <Index Name="ticket_index_group_id">
        <IndexColumn Name="group_id"/>
    </Index>
    <ForeignKey ForeignTable="ticket">
        <Reference Local="ticket_id" Foreign="id"/>
    </ForeignKey>
    <ForeignKey ForeignTable="queue">
        <Reference Local="queue_id" Foreign="id"/>
    </ForeignKey>
    <ForeignKey ForeignTable="permission_groups">
        <Reference Local="group_id" Foreign="id"/>
    </ForeignKey>
</Table>

<!-- ticket_lock_index -->
<Table Name="ticket_lock_index">
    <Column Name="ticket_id" Required="true" Type="BIGINT"/>
    <Index Name="ticket_lock_index_ticket_id">
        <IndexColumn Name="ticket_id"/>
    </Index>
    <ForeignKey ForeignTable="ticket">
        <Reference Local="ticket_id" Foreign="id"/>
    </ForeignKey>
</Table>

<!-- ticket_loop_protection -->
<Table Name="ticket_loop_protection">
    <Column Name="sent_to" Required="true" Size="250" Type="VARCHAR"/>
    <Column Name="sent_date" Required="true" Size="150" Type="VARCHAR"/>
    <Index Name="ticket_loop_protection_sent_to">
        <IndexColumn Name="sent_to"/>
    </Index>
    <Index Name="ticket_loop_protection_sent_date">
        <IndexColumn Name="sent_date"/>
    </Index>
</Table>

<!-- article_sender_type - all possibles sender types (e. g. agent, system, customer, ...) -->
<Table Name="article_sender_type">
    <Column Name="id" Required="true" PrimaryKey="true" AutoIncrement="true" Type="SMALLINT"/>
    <Column Name="name" Required="true" Size="200" Type="VARCHAR"/>
    <Column Name="comments" Required="false" Size="250" Type="VARCHAR"/>
    <Column Name="valid_id" Required="true" Type="SMALLINT"/>
    <Column Name="create_time" Required="true" Type="DATE"/>
    <Column Name="create_by" Required="true" Type="INTEGER"/>
    <Column Name="change_time" Required="true" Type="DATE"/>
    <Column Name="change_by" Required="true" Type="INTEGER"/>
    <Unique Name="article_sender_type_name">
        <UniqueColumn Name="name"/>
    </Unique>
    <ForeignKey ForeignTable="valid">
        <Reference Local="valid_id" Foreign="id"/>
    </ForeignKey>
    <ForeignKey ForeignTable="users">
        <Reference Local="create_by" Foreign="id"/>
        <Reference Local="change_by" Foreign="id"/>
    </ForeignKey>
</Table>

<!-- article_flag -->
<Table Name="article_flag">
    <Column Name="article_id" Required="true" Type="BIGINT"/>
    <Column Name="article_key" Required="true" Size="50" Type="VARCHAR"/>
    <Column Name="article_value" Required="false" Size="50" Type="VARCHAR"/>
    <Column Name="create_time" Required="true" Type="DATE"/>
    <Column Name="create_by" Required="true" Type="INTEGER"/>
    <!-- index for a user's article flags -->
    <Index Name="article_flag_article_id_create_by">
        <IndexColumn Name="article_id"/>
        <IndexColumn Name="create_by"/>
    </Index>
    <!-- index for deleting all flags of an article -->
    <Index Name="article_flag_article_id">
        <IndexColumn Name="article_id"/>
    </Index>
    <ForeignKey ForeignTable="article">
        <Reference Local="article_id" Foreign="id"/>
    </ForeignKey>
    <ForeignKey ForeignTable="users">
        <Reference Local="create_by" Foreign="id"/>
    </ForeignKey>
</Table>

<Table Name="communication_channel">
    <Column Name="id" Required="true" PrimaryKey="true" AutoIncrement="true" Type="BIGINT"/>
    <Column Name="name" Required="true" Size="200" Type="VARCHAR"/>
    <Column Name="module" Required="true" Size="200" Type="VARCHAR"/>
    <Column Name="package_name" Required="true" Size="200" Type="VARCHAR"/>
    <Column Name="channel_data" Required="true" Type="LONGBLOB"/>
    <Column Name="valid_id" Required="true" Type="SMALLINT"/>
    <Column Name="create_time" Required="true" Type="DATE"/>
    <Column Name="create_by" Required="true" Type="INTEGER"/>
    <Column Name="change_time" Required="true" Type="DATE"/>
    <Column Name="change_by" Required="true" Type="INTEGER"/>

    <Unique Name="communication_channel_name">
        <UniqueColumn Name="name"/>
    </Unique>

    <ForeignKey ForeignTable="users">
        <Reference Local="create_by" Foreign="id"/>
        <Reference Local="change_by" Foreign="id"/>
    </ForeignKey>
    <ForeignKey ForeignTable="valid">
        <Reference Local="valid_id" Foreign="id"/>
    </ForeignKey>
</Table>

<!-- article meta data -->
<Table Name="article">
    <Column Name="id" Required="true" PrimaryKey="true" AutoIncrement="true" Type="BIGINT"/>
    <Column Name="ticket_id" Required="true" Type="BIGINT"/>
    <Column Name="article_sender_type_id" Required="true" Type="SMALLINT"/>
    <Column Name="communication_channel_id" Required="true" Type="BIGINT"/>
    <Column Name="is_visible_for_customer" Required="true" Type="SMALLINT"/>
    <Column Name="search_index_needs_rebuild" Required="true" Type="SMALLINT" Default="1"/>
    <Column Name="insert_fingerprint" Required="false" Size="64" Type="VARCHAR"/>
    <Column Name="create_time" Required="true" Type="DATE"/>
    <Column Name="create_by" Required="true" Type="INTEGER"/>
    <Column Name="change_time" Required="true" Type="DATE"/>
    <Column Name="change_by" Required="true" Type="INTEGER"/>

    <Index Name="article_ticket_id">
        <IndexColumn Name="ticket_id"/>
    </Index>
    <Index Name="article_article_sender_type_id">
        <IndexColumn Name="article_sender_type_id"/>
    </Index>
    <Index Name="article_communication_channel_id">
        <IndexColumn Name="communication_channel_id"/>
    </Index>
    <Index Name="article_search_index_needs_rebuild">
        <IndexColumn Name="search_index_needs_rebuild"/>
    </Index>

    <ForeignKey ForeignTable="ticket">
        <Reference Local="ticket_id" Foreign="id"/>
    </ForeignKey>
    <ForeignKey ForeignTable="communication_channel">
        <Reference Local="communication_channel_id" Foreign="id"/>
    </ForeignKey>
    <ForeignKey ForeignTable="article_sender_type">
        <Reference Local="article_sender_type_id" Foreign="id"/>
    </ForeignKey>
    <ForeignKey ForeignTable="users">
        <Reference Local="create_by" Foreign="id"/>
        <Reference Local="change_by" Foreign="id"/>
    </ForeignKey>
</Table>

<!-- article data for MIME based backends (Email, Phone etc.) -->
<Table Name="article_data_mime">
    <Column Name="id" Required="true" PrimaryKey="true" AutoIncrement="true" Type="BIGINT"/>
    <Column Name="article_id" Required="true" Type="BIGINT"/>
    <Column Name="a_from" Required="false" Size="1800000" Type="VARCHAR"/>
    <Column Name="a_reply_to" Required="false" Size="1800000" Type="VARCHAR"/>
    <Column Name="a_to" Required="false" Size="1800000" Type="VARCHAR"/>
    <Column Name="a_cc" Required="false" Size="1800000" Type="VARCHAR"/>
    <Column Name="a_bcc" Required="false" Size="1800000" Type="VARCHAR"/>
    <Column Name="a_subject" Required="false" Size="3800" Type="VARCHAR"/>
    <Column Name="a_message_id" Required="false" Size="3800" Type="VARCHAR"/>
    <Column Name="a_message_id_md5" Required="false" Size="32" Type="VARCHAR"/>
    <Column Name="a_in_reply_to" Required="false" Size="1800000" Type="VARCHAR"/>
    <Column Name="a_references" Required="false" Size="1800000" Type="VARCHAR"/>
    <Column Name="a_content_type" Required="false" Size="250" Type="VARCHAR"/>
    <Column Name="a_body" Required="false" Size="1800000" Type="VARCHAR"/>
    <Column Name="incoming_time" Required="true" Type="INTEGER"/>
    <Column Name="content_path" Required="false" Size="250" Type="VARCHAR"/>
    <Column Name="create_time" Required="true" Type="DATE"/>
    <Column Name="create_by" Required="true" Type="INTEGER"/>
    <Column Name="change_time" Required="true" Type="DATE"/>
    <Column Name="change_by" Required="true" Type="INTEGER"/>
    <Index Name="article_data_mime_message_id_md5">
        <IndexColumn Name="a_message_id_md5"/>
    </Index>
    <Index Name="article_data_mime_article_id">
        <IndexColumn Name="article_id"/>
    </Index>
    <ForeignKey ForeignTable="article">
        <Reference Local="article_id" Foreign="id"/>
    </ForeignKey>
    <ForeignKey ForeignTable="users">
        <Reference Local="create_by" Foreign="id"/>
        <Reference Local="change_by" Foreign="id"/>
    </ForeignKey>
</Table>

<!-- article_search_index - article search index -->
<Table Name="article_search_index">
    <Column Name="id" Required="true" PrimaryKey="true" AutoIncrement="true" Type="BIGINT"/>
    <Column Name="ticket_id" Required="true" Type="BIGINT"/>
    <Column Name="article_id" Required="true" Type="BIGINT"/>
    <Column Name="article_key" Required="true" Size="200" Type="VARCHAR"/>
    <Column Name="article_value" Required="false" Size="1800000" Type="VARCHAR"/>
    <Index Name="article_search_index_ticket_id">
        <IndexColumn Name="ticket_id"/>
        <IndexColumn Name="article_key"/>
    </Index>
    <Index Name="article_search_index_article_id">
        <IndexColumn Name="article_id"/>
        <IndexColumn Name="article_key"/>
    </Index>
    <ForeignKey ForeignTable="ticket">
        <Reference Local="ticket_id" Foreign="id"/>
    </ForeignKey>
    <ForeignKey ForeignTable="article">
        <Reference Local="article_id" Foreign="id"/>
    </ForeignKey>
</Table>

<!-- article raw email data for MIME based backends (Email, Phone etc.) -->
<Table Name="article_data_mime_plain">
    <Column Name="id" Required="true" PrimaryKey="true" AutoIncrement="true" Type="BIGINT"/>
    <Column Name="article_id" Required="true" Type="BIGINT"/>
    <Column Name="body" Required="true" Type="LONGBLOB"/>
    <Column Name="create_time" Required="true" Type="DATE"/>
    <Column Name="create_by" Required="true" Type="INTEGER"/>
    <Column Name="change_time" Required="true" Type="DATE"/>
    <Column Name="change_by" Required="true" Type="INTEGER"/>

    <Index Name="article_data_mime_plain_article_id">
        <IndexColumn Name="article_id"/>
    </Index>

    <ForeignKey ForeignTable="article">
        <Reference Local="article_id" Foreign="id"/>
    </ForeignKey>
    <ForeignKey ForeignTable="users">
        <Reference Local="create_by" Foreign="id"/>
        <Reference Local="change_by" Foreign="id"/>
    </ForeignKey>
</Table>

<!-- article attachment data for MIME based backends (Email, Phone etc.) -->
<Table Name="article_data_mime_attachment">
    <Column Name="id" Required="true" PrimaryKey="true" AutoIncrement="true" Type="BIGINT"/>
    <Column Name="article_id" Required="true" Type="BIGINT"/>
    <Column Name="filename" Required="false" Size="250" Type="VARCHAR"/>
    <Column Name="content_size" Required="false" Size="30" Type="VARCHAR"/>
    <Column Name="content_type" Required="false" Size="450" Type="VARCHAR"/>
    <Column Name="content_id" Required="false" Size="250" Type="VARCHAR"/>
    <Column Name="content_alternative" Required="false" Size="50" Type="VARCHAR"/>
    <Column Name="disposition" Required="false" Size="15" Type="VARCHAR"/>
    <Column Name="content" Required="false" Type="LONGBLOB"/>
    <Column Name="create_time" Required="true" Type="DATE"/>
    <Column Name="create_by" Required="true" Type="INTEGER"/>
    <Column Name="change_time" Required="true" Type="DATE"/>
    <Column Name="change_by" Required="true" Type="INTEGER"/>

    <Index Name="article_data_mime_attachment_article_id">
        <IndexColumn Name="article_id"/>
    </Index>

    <ForeignKey ForeignTable="article">
        <Reference Local="article_id" Foreign="id"/>
    </ForeignKey>
    <ForeignKey ForeignTable="users">
        <Reference Local="create_by" Foreign="id"/>
        <Reference Local="change_by" Foreign="id"/>
    </ForeignKey>
</Table>

<!-- article table to persistently track the status of sent messages. -->
<Table Name="article_data_mime_send_error">
    <Column Name="id" Required="true" PrimaryKey="true" AutoIncrement="true" Type="BIGINT"/>
    <Column Name="article_id" Required="true" Type="BIGINT"/>
    <Column Name="message_id" Required="false" Type="VARCHAR" Size="200"/>
    <Column Name="log_message" Required="false" Type="VARCHAR" Size="1800000"/>
    <Column Name="create_time" Required="true" Type="DATE"/>
    <Index Name="article_data_mime_transmission_message_id">
        <IndexColumn Name="message_id"/>
    </Index>
    <Index Name="article_data_mime_transmission_article_id">
        <IndexColumn Name="article_id"/>
    </Index>
    <ForeignKey ForeignTable="article">
        <Reference Local="article_id" Foreign="id"/>
    </ForeignKey>
</Table>

<!-- article data for chat based backend -->
<Table Name="article_data_otrs_chat">
    <Column Name="id" Required="true" PrimaryKey="true" AutoIncrement="true" Type="BIGINT"/>
    <Column Name="article_id" Required="true" Type="BIGINT"/>
    <Column Name="chat_participant_id" Required="true" Size="255" Type="VARCHAR" />
    <Column Name="chat_participant_name" Required="true" Size="255" Type="VARCHAR"/>
    <Column Name="chat_participant_type" Required="true" Size="255" Type="VARCHAR"/>
    <Column Name="message_text" Required="false" Size="3800" Type="VARCHAR" />
    <Column Name="system_generated" Required="true" Type="SMALLINT" />
    <Column Name="create_time" Required="true" Type="DATE"/>
    <Index Name="article_data_otrs_chat_article_id">
        <IndexColumn Name="article_id"/>
    </Index>
    <ForeignKey ForeignTable="article">
        <Reference Local="article_id" Foreign="id"/>
    </ForeignKey>
</Table>

<!-- time_accounting - accounted time for tickets -->
<Table Name="time_accounting">
    <Column Name="id" Required="true" PrimaryKey="true" AutoIncrement="true" Type="BIGINT"/>
    <Column Name="ticket_id" Required="true" Type="BIGINT"/>
    <Column Name="article_id" Required="false" Type="BIGINT"/>
    <Column Name="time_unit" Required="true" Size="10,2"  Type="DECIMAL"/>
    <Column Name="create_time" Required="true" Type="DATE"/>
    <Column Name="create_by" Required="true" Type="INTEGER"/>
    <Column Name="change_time" Required="true" Type="DATE"/>
    <Column Name="change_by" Required="true" Type="INTEGER"/>
    <Index Name="time_accounting_ticket_id">
        <IndexColumn Name="ticket_id"/>
    </Index>
    <Index Name="time_accounting_article_id">
        <IndexColumn Name="article_id"/>
    </Index>
    <ForeignKey ForeignTable="ticket">
        <Reference Local="ticket_id" Foreign="id"/>
    </ForeignKey>
    <ForeignKey ForeignTable="article">
        <Reference Local="article_id" Foreign="id"/>
    </ForeignKey>
    <ForeignKey ForeignTable="users">
        <Reference Local="create_by" Foreign="id"/>
        <Reference Local="change_by" Foreign="id"/>
    </ForeignKey>
</Table>

<!-- standard_template - -->
<Table Name="standard_template">
    <Column Name="id" Required="true" PrimaryKey="true" AutoIncrement="true" Type="INTEGER"/>
    <Column Name="name" Required="true" Size="200" Type="VARCHAR"/>
    <Column Name="text" Required="false" Size="10000" Type="VARCHAR"/>
    <Column Name="content_type" Required="false" Size="250" Type="VARCHAR"/>
    <Column Name="template_type" Required="true" Size="100" Type="VARCHAR" Default="Answer"/>
    <Column Name="comments" Required="false" Size="250" Type="VARCHAR"/>
    <Column Name="valid_id" Required="true" Type="SMALLINT"/>
    <Column Name="create_time" Required="true" Type="DATE"/>
    <Column Name="create_by" Required="true" Type="INTEGER"/>
    <Column Name="change_time" Required="true" Type="DATE"/>
    <Column Name="change_by" Required="true" Type="INTEGER"/>
    <Unique Name="standard_template_name">
        <UniqueColumn Name="name"/>
    </Unique>
    <ForeignKey ForeignTable="valid">
        <Reference Local="valid_id" Foreign="id"/>
    </ForeignKey>
    <ForeignKey ForeignTable="users">
        <Reference Local="create_by" Foreign="id"/>
        <Reference Local="change_by" Foreign="id"/>
    </ForeignKey>
</Table>

<!-- queue_standard_template - -->
<Table Name="queue_standard_template">
    <Column Name="queue_id" Required="true" Type="INTEGER"/>
    <Column Name="standard_template_id" Required="true" Type="INTEGER"/>
    <Column Name="create_time" Required="true" Type="DATE"/>
    <Column Name="create_by" Required="true" Type="INTEGER"/>
    <Column Name="change_time" Required="true" Type="DATE"/>
    <Column Name="change_by" Required="true" Type="INTEGER"/>
    <ForeignKey ForeignTable="standard_template">
        <Reference Local="standard_template_id" Foreign="id"/>
    </ForeignKey>
    <ForeignKey ForeignTable="queue">
        <Reference Local="queue_id" Foreign="id"/>
    </ForeignKey>
    <ForeignKey ForeignTable="users">
        <Reference Local="create_by" Foreign="id"/>
        <Reference Local="change_by" Foreign="id"/>
    </ForeignKey>
</Table>

<!-- standard_attachment -->
<Table Name="standard_attachment">
    <Column Name="id" Required="true" PrimaryKey="true" AutoIncrement="true" Type="INTEGER"/>
    <Column Name="name" Required="true" Size="200" Type="VARCHAR"/>
    <Column Name="content_type" Required="true" Size="250" Type="VARCHAR"/>
    <Column Name="content" Required="true" Type="LONGBLOB"/>
    <Column Name="filename" Required="true" Size="250" Type="VARCHAR"/>
    <Column Name="comments" Required="false" Size="250" Type="VARCHAR"/>
    <Column Name="valid_id" Required="true" Type="SMALLINT"/>
    <Column Name="create_time" Required="true" Type="DATE"/>
    <Column Name="create_by" Required="true" Type="INTEGER"/>
    <Column Name="change_time" Required="true" Type="DATE"/>
    <Column Name="change_by" Required="true" Type="INTEGER"/>
    <Unique Name="standard_attachment_name">
        <UniqueColumn Name="name"/>
    </Unique>
    <ForeignKey ForeignTable="valid">
        <Reference Local="valid_id" Foreign="id"/>
    </ForeignKey>
    <ForeignKey ForeignTable="users">
        <Reference Local="create_by" Foreign="id"/>
        <Reference Local="change_by" Foreign="id"/>
    </ForeignKey>
</Table>

<!-- standard_template_attachment -->
<Table Name="standard_template_attachment">
    <Column Name="id" Required="true" PrimaryKey="true" AutoIncrement="true" Type="INTEGER"/>
    <Column Name="standard_attachment_id" Required="true" Type="INTEGER"/>
    <Column Name="standard_template_id" Required="true" Type="INTEGER"/>
    <Column Name="create_time" Required="true" Type="DATE"/>
    <Column Name="create_by" Required="true" Type="INTEGER"/>
    <Column Name="change_time" Required="true" Type="DATE"/>
    <Column Name="change_by" Required="true" Type="INTEGER"/>
    <ForeignKey ForeignTable="standard_template">
        <Reference Local="standard_template_id" Foreign="id"/>
    </ForeignKey>
    <ForeignKey ForeignTable="standard_attachment">
        <Reference Local="standard_attachment_id" Foreign="id"/>
    </ForeignKey>
    <ForeignKey ForeignTable="users">
        <Reference Local="create_by" Foreign="id"/>
        <Reference Local="change_by" Foreign="id"/>
    </ForeignKey>
</Table>

<!-- auto_response_type - -->
<Table Name="auto_response_type">
    <Column Name="id" Required="true" PrimaryKey="true" AutoIncrement="true" Type="SMALLINT"/>
    <Column Name="name" Required="true" Size="200" Type="VARCHAR"/>
    <Column Name="comments" Required="false" Size="250" Type="VARCHAR"/>
    <Column Name="valid_id" Required="true" Type="SMALLINT"/>
    <Column Name="create_time" Required="true" Type="DATE"/>
    <Column Name="create_by" Required="true" Type="INTEGER"/>
    <Column Name="change_time" Required="true" Type="DATE"/>
    <Column Name="change_by" Required="true" Type="INTEGER"/>
    <Unique Name="auto_response_type_name">
        <UniqueColumn Name="name"/>
    </Unique>
    <ForeignKey ForeignTable="valid">
        <Reference Local="valid_id" Foreign="id"/>
    </ForeignKey>
    <ForeignKey ForeignTable="users">
        <Reference Local="create_by" Foreign="id"/>
        <Reference Local="change_by" Foreign="id"/>
    </ForeignKey>
</Table>

<!-- auto_response - -->
<Table Name="auto_response">
    <Column Name="id" Required="true" PrimaryKey="true" AutoIncrement="true" Type="INTEGER"/>
    <Column Name="name" Required="true" Size="200" Type="VARCHAR"/>
    <Column Name="text0" Required="false" Size="6000" Type="VARCHAR"/>
    <Column Name="text1" Required="false" Size="6000" Type="VARCHAR"/>
    <Column Name="type_id" Required="true" Type="SMALLINT"/>
    <Column Name="system_address_id" Required="true" Type="SMALLINT"/>
    <Column Name="content_type" Required="false" Size="250" Type="VARCHAR"/>
    <Column Name="comments" Required="false" Size="250" Type="VARCHAR"/>
    <Column Name="valid_id" Required="true" Type="SMALLINT"/>
    <Column Name="create_time" Required="true" Type="DATE"/>
    <Column Name="create_by" Required="true" Type="INTEGER"/>
    <Column Name="change_time" Required="true" Type="DATE"/>
    <Column Name="change_by" Required="true" Type="INTEGER"/>
    <Unique Name="auto_response_name">
        <UniqueColumn Name="name"/>
    </Unique>
    <ForeignKey ForeignTable="valid">
        <Reference Local="valid_id" Foreign="id"/>
    </ForeignKey>
    <ForeignKey ForeignTable="auto_response_type">
        <Reference Local="type_id" Foreign="id"/>
    </ForeignKey>
    <ForeignKey ForeignTable="system_address">
        <Reference Local="system_address_id" Foreign="id"/>
    </ForeignKey>
    <ForeignKey ForeignTable="users">
        <Reference Local="create_by" Foreign="id"/>
        <Reference Local="change_by" Foreign="id"/>
    </ForeignKey>
</Table>

<!-- queue_auto_response - -->
<Table Name="queue_auto_response">
    <Column Name="id" Required="true" PrimaryKey="true" AutoIncrement="true" Type="INTEGER"/>
    <Column Name="queue_id" Required="true" Type="INTEGER"/>
    <Column Name="auto_response_id" Required="true" Type="INTEGER"/>
    <Column Name="create_time" Required="true" Type="DATE"/>
    <Column Name="create_by" Required="true" Type="INTEGER"/>
    <Column Name="change_time" Required="true" Type="DATE"/>
    <Column Name="change_by" Required="true" Type="INTEGER"/>
    <ForeignKey ForeignTable="queue">
        <Reference Local="queue_id" Foreign="id"/>
    </ForeignKey>
    <ForeignKey ForeignTable="auto_response">
        <Reference Local="auto_response_id" Foreign="id"/>
    </ForeignKey>
    <ForeignKey ForeignTable="users">
        <Reference Local="create_by" Foreign="id"/>
        <Reference Local="change_by" Foreign="id"/>
    </ForeignKey>
</Table>

<!-- service - service -->
<Table Name="service">
    <Column Name="id" Required="true" PrimaryKey="true" AutoIncrement="true" Type="INTEGER"/>
    <Column Name="name" Required="true" Size="200" Type="VARCHAR"/>
    <Column Name="valid_id" Required="true" Type="SMALLINT"/>
    <Column Name="comments" Required="false" Size="250" Type="VARCHAR"/>
    <Column Name="create_time" Required="true" Type="DATE"/>
    <Column Name="create_by" Required="true" Type="INTEGER"/>
    <Column Name="change_time" Required="true" Type="DATE"/>
    <Column Name="change_by" Required="true" Type="INTEGER"/>
    <Unique Name="service_name">
        <UniqueColumn Name="name"/>
    </Unique>
    <ForeignKey ForeignTable="users">
        <Reference Local="create_by" Foreign="id"/>
        <Reference Local="change_by" Foreign="id"/>
    </ForeignKey>
</Table>

<!-- service preferences -->
<Table Name="service_preferences">
    <Column Name="service_id" Required="true" Type="INTEGER"/>
    <Column Name="preferences_key" Required="true" Size="150" Type="VARCHAR"/>
    <Column Name="preferences_value" Required="false" Size="250" Type="VARCHAR"/>
    <Index Name="service_preferences_service_id">
        <IndexColumn Name="service_id"/>
    </Index>
    <ForeignKey ForeignTable="service">
        <Reference Local="service_id" Foreign="id"/>
    </ForeignKey>
</Table>

<!-- service_customer_user - relation customeruser<->service -->
<Table Name="service_customer_user">
    <Column Name="customer_user_login" Required="true" Size="200" Type="VARCHAR"/>
    <Column Name="service_id" Required="true" Type="INTEGER"/>
    <Column Name="create_time" Required="true" Type="DATE"/>
    <Column Name="create_by" Required="true" Type="INTEGER"/>
    <Index Name="service_customer_user_customer_user_login">
        <IndexColumn Name="customer_user_login" Size="10"/>
    </Index>
    <Index Name="service_customer_user_service_id">
        <IndexColumn Name="service_id"/>
    </Index>
    <ForeignKey ForeignTable="service">
        <Reference Local="service_id" Foreign="id"/>
    </ForeignKey>
    <ForeignKey ForeignTable="users">
        <Reference Local="create_by" Foreign="id"/>
    </ForeignKey>
</Table>

<!-- sla -->
<Table Name="sla">
    <Column Name="id" Required="true" PrimaryKey="true" AutoIncrement="true" Type="INTEGER"/>
    <Column Name="name" Required="true" Size="200" Type="VARCHAR"/>
    <Column Name="calendar_name" Required="false" Size="100" Type="VARCHAR"/>
    <Column Name="first_response_time" Required="true" Type="INTEGER"/>
    <Column Name="first_response_notify" Required="false" Type="SMALLINT"/>
    <Column Name="update_time" Required="true" Type="INTEGER"/>
    <Column Name="update_notify" Required="false" Type="SMALLINT"/>
    <Column Name="solution_time" Required="true" Type="INTEGER"/>
    <Column Name="solution_notify" Required="false" Type="SMALLINT"/>
    <Column Name="valid_id" Required="true" Type="SMALLINT"/>
    <Column Name="comments" Required="false" Size="250" Type="VARCHAR"/>
    <Column Name="create_time" Required="true" Type="DATE"/>
    <Column Name="create_by" Required="true" Type="INTEGER"/>
    <Column Name="change_time" Required="true" Type="DATE"/>
    <Column Name="change_by" Required="true" Type="INTEGER"/>
    <Unique Name="sla_name">
        <UniqueColumn Name="name"/>
    </Unique>
    <ForeignKey ForeignTable="users">
        <Reference Local="create_by" Foreign="id"/>
        <Reference Local="change_by" Foreign="id"/>
    </ForeignKey>
</Table>

<!-- sla preferences -->
<Table Name="sla_preferences">
    <Column Name="sla_id" Required="true" Type="INTEGER"/>
    <Column Name="preferences_key" Required="true" Size="150" Type="VARCHAR"/>
    <Column Name="preferences_value" Required="false" Size="250" Type="VARCHAR"/>
    <Index Name="sla_preferences_sla_id">
        <IndexColumn Name="sla_id"/>
    </Index>
    <ForeignKey ForeignTable="sla">
        <Reference Local="sla_id" Foreign="id"/>
    </ForeignKey>
</Table>

<!-- service_sla - relation service<->sla -->
<Table Name="service_sla">
    <Column Name="service_id" Required="true" Type="INTEGER"/>
    <Column Name="sla_id" Required="true" Type="INTEGER"/>
    <Unique Name="service_sla_service_sla">
        <UniqueColumn Name="service_id"/>
        <UniqueColumn Name="sla_id"/>
    </Unique>
    <ForeignKey ForeignTable="service">
        <Reference Local="service_id" Foreign="id"/>
    </ForeignKey>
    <ForeignKey ForeignTable="sla">
        <Reference Local="sla_id" Foreign="id"/>
    </ForeignKey>
</Table>

<!-- sessions -->
<Table Name="sessions">
    <Column Name="id" Required="true" PrimaryKey="true" AutoIncrement="true" Type="BIGINT"/>
    <Column Name="session_id" Required="true" Size="100" Type="VARCHAR"/>
    <Column Name="data_key" Required="true" Size="100" Type="VARCHAR"/>
    <Column Name="data_value" Required="false" Size="10000" Type="VARCHAR"/>
    <Column Name="serialized" Required="true" Type="SMALLINT"/>
    <Index Name="sessions_session_id_data_key">
        <IndexColumn Name="session_id"/>
        <IndexColumn Name="data_key"/>
    </Index>
    <Index Name="sessions_data_key">
        <IndexColumn Name="data_key"/>
    </Index>
</Table>

<!-- customer user -->
<Table Name="customer_user">
    <Column Name="id" Required="true" PrimaryKey="true" AutoIncrement="true" Type="INTEGER"/>
    <Column Name="login" Required="true" Size="200" Type="VARCHAR"/>
    <Column Name="email" Required="true" Size="150" Type="VARCHAR"/>
    <Column Name="customer_id" Required="true" Size="150" Type="VARCHAR"/>
    <Column Name="pw" Required="false" Size="128" Type="VARCHAR"/>
    <Column Name="title" Required="false" Size="50" Type="VARCHAR"/>
    <Column Name="first_name" Required="true" Size="100" Type="VARCHAR"/>
    <Column Name="last_name" Required="true" Size="100" Type="VARCHAR"/>
    <Column Name="phone" Required="false" Size="150" Type="VARCHAR"/>
    <Column Name="fax" Required="false" Size="150" Type="VARCHAR"/>
    <Column Name="mobile" Required="false" Size="150" Type="VARCHAR"/>
    <Column Name="street" Required="false" Size="150" Type="VARCHAR"/>
    <Column Name="zip" Required="false" Size="200" Type="VARCHAR"/>
    <Column Name="city" Required="false" Size="200" Type="VARCHAR"/>
    <Column Name="country" Required="false" Size="200" Type="VARCHAR"/>
    <Column Name="comments" Required="false" Size="250" Type="VARCHAR"/>
    <Column Name="valid_id" Required="true" Type="SMALLINT"/>
    <Column Name="create_time" Required="true" Type="DATE"/>
    <Column Name="create_by" Required="true" Type="INTEGER"/>
    <Column Name="change_time" Required="true" Type="DATE"/>
    <Column Name="change_by" Required="true" Type="INTEGER"/>
    <Unique Name="customer_user_login">
        <UniqueColumn Name="login"/>
    </Unique>
    <ForeignKey ForeignTable="valid">
        <Reference Local="valid_id" Foreign="id"/>
    </ForeignKey>
    <ForeignKey ForeignTable="users">
        <Reference Local="create_by" Foreign="id"/>
        <Reference Local="change_by" Foreign="id"/>
    </ForeignKey>
</Table>

<!-- customer preferences -->
<Table Name="customer_preferences">
    <Column Name="user_id" Required="true" Size="250" Type="VARCHAR"/>
    <Column Name="preferences_key" Required="true" Size="150" Type="VARCHAR"/>
    <Column Name="preferences_value" Required="false" Size="250" Type="VARCHAR"/>
    <Index Name="customer_preferences_user_id">
        <IndexColumn Name="user_id"/>
    </Index>
</Table>

<!-- customer company -->
<Table Name="customer_company">
    <Column Name="customer_id" Required="true" PrimaryKey="true" Size="150" Type="VARCHAR"/>
    <Column Name="name" Required="true" Size="200" Type="VARCHAR"/>
    <Column Name="street" Required="false" Size="200" Type="VARCHAR"/>
    <Column Name="zip" Required="false" Size="200" Type="VARCHAR"/>
    <Column Name="city" Required="false" Size="200" Type="VARCHAR"/>
    <Column Name="country" Required="false" Size="200" Type="VARCHAR"/>
    <Column Name="url" Required="false" Size="200" Type="VARCHAR"/>
    <Column Name="comments" Required="false" Size="250" Type="VARCHAR"/>
    <Column Name="valid_id" Required="true" Type="SMALLINT"/>
    <Column Name="create_time" Required="true" Type="DATE"/>
    <Column Name="create_by" Required="true" Type="INTEGER"/>
    <Column Name="change_time" Required="true" Type="DATE"/>
    <Column Name="change_by" Required="true" Type="INTEGER"/>
    <Unique Name="customer_company_name">
        <UniqueColumn Name="name"/>
    </Unique>
</Table>

<!-- customer_user_customer - relation customer user<->customer -->
<Table Name="customer_user_customer">
    <Column Name="user_id" Required="true" Size="100" Type="VARCHAR"/>
    <Column Name="customer_id" Required="true" Size="150" Type="VARCHAR"/>
    <Column Name="create_time" Required="true" Type="DATE"/>
    <Column Name="create_by" Required="true" Type="INTEGER"/>
    <Column Name="change_time" Required="true" Type="DATE"/>
    <Column Name="change_by" Required="true" Type="INTEGER"/>
    <Index Name="customer_user_customer_user_id">
        <IndexColumn Name="user_id"/>
    </Index>
    <Index Name="customer_user_customer_customer_id">
        <IndexColumn Name="customer_id"/>
    </Index>
    <ForeignKey ForeignTable="users">
        <Reference Local="create_by" Foreign="id"/>
        <Reference Local="change_by" Foreign="id"/>
    </ForeignKey>
</Table>

<!-- mail_account -->
<Table Name="mail_account">
    <Column Name="id" Required="true" PrimaryKey="true" AutoIncrement="true" Type="INTEGER"/>
    <Column Name="login" Required="true" Size="200" Type="VARCHAR"/>
    <Column Name="pw" Required="true" Size="200" Type="VARCHAR"/>
    <Column Name="host" Required="true" Size="200" Type="VARCHAR"/>
    <Column Name="account_type" Required="true" Size="20" Type="VARCHAR"/>
    <Column Name="queue_id" Required="true" Type="INTEGER"/>
    <Column Name="trusted" Required="true" Type="SMALLINT"/>
    <Column Name="imap_folder" Required="false" Size="250" Type="VARCHAR"/>
    <Column Name="authentication_type" Required="true" Size="100" Type="VARCHAR" Default="password"/>
    <Column Name="oauth2_token_config_id" Required="false" Type="INTEGER"/>
    <Column Name="comments" Required="false" Size="250" Type="VARCHAR"/>
    <Column Name="valid_id" Required="true" Type="SMALLINT"/>
    <Column Name="create_time" Required="true" Type="DATE"/>
    <Column Name="create_by" Required="true" Type="INTEGER"/>
    <Column Name="change_time" Required="true" Type="DATE"/>
    <Column Name="change_by" Required="true" Type="INTEGER"/>
    <ForeignKey ForeignTable="valid">
        <Reference Local="valid_id" Foreign="id"/>
    </ForeignKey>
    <ForeignKey ForeignTable="users">
        <Reference Local="create_by" Foreign="id"/>
        <Reference Local="change_by" Foreign="id"/>
    </ForeignKey>
    <ForeignKey ForeignTable="oauth2_token_config">
        <Reference Local="oauth2_token_config_id" Foreign="id"/>
    </ForeignKey>
</Table>

<!-- postmaster_filter -->
<Table Name="postmaster_filter">
    <Column Name="f_name" Required="true" Size="200" Type="VARCHAR"/>
    <Column Name="f_stop" Required="false" Type="SMALLINT"/>
    <Column Name="f_type" Required="true" Size="20" Type="VARCHAR"/>
    <Column Name="f_key" Required="true" Size="200" Type="VARCHAR"/>
    <Column Name="f_value" Required="true" Size="200" Type="VARCHAR"/>
    <Column Name="f_not" Required="false" Type="SMALLINT"/>
    <Index Name="postmaster_filter_f_name">
        <IndexColumn Name="f_name"/>
    </Index>
</Table>

<!-- generic_agent_jobs -->
<Table Name="generic_agent_jobs">
    <Column Name="job_name" Required="true" Size="200" Type="VARCHAR"/>
    <Column Name="job_key" Required="true" Size="200" Type="VARCHAR"/>
    <Column Name="job_value" Required="false" Size="200" Type="VARCHAR"/>
    <Index Name="generic_agent_jobs_job_name">
        <IndexColumn Name="job_name"/>
    </Index>
</Table>

<!-- search_profile -->
<Table Name="search_profile">
    <Column Name="login" Required="true" Size="200" Type="VARCHAR"/>
    <Column Name="profile_name" Required="true" Size="200" Type="VARCHAR"/>
    <Column Name="profile_type" Required="true" Size="30" Type="VARCHAR"/>
    <Column Name="profile_key" Required="true" Size="200" Type="VARCHAR"/>
    <Column Name="profile_value" Required="false" Size="200" Type="VARCHAR"/>
    <Index Name="search_profile_login">
        <IndexColumn Name="login"/>
    </Index>
    <Index Name="search_profile_profile_name">
        <IndexColumn Name="profile_name"/>
    </Index>
</Table>

<!-- process_id -->
<Table Name="process_id">
    <Column Name="process_name" Required="true" Size="200" Type="VARCHAR"/>
    <Column Name="process_id" Required="true" Size="200" Type="VARCHAR"/>
    <Column Name="process_host" Required="true" Size="200" Type="VARCHAR"/>
    <Column Name="process_create" Required="true" Type="INTEGER"/>
    <Column Name="process_change" Required="true" Type="INTEGER"/>
</Table>

<!-- web_upload_cache -->
<Table Name="web_upload_cache">
    <Column Name="form_id" Required="false" Size="250" Type="VARCHAR"/>
    <Column Name="filename" Required="false" Size="250" Type="VARCHAR"/>
    <Column Name="content_id" Required="false" Size="250" Type="VARCHAR"/>
    <Column Name="content_size" Required="false" Size="30" Type="VARCHAR"/>
    <Column Name="content_type" Required="false" Size="250" Type="VARCHAR"/>
    <Column Name="disposition" Required="false" Size="15" Type="VARCHAR"/>
    <Column Name="content" Required="true" Type="LONGBLOB"/>
    <Column Name="create_time_unix" Required="true" Type="BIGINT"/>
</Table>

<!-- notification_event -->
<Table Name="notification_event">
    <Column Name="id" Required="true" PrimaryKey="true" AutoIncrement="true" Type="INTEGER"/>
    <Column Name="name" Required="true" Size="200" Type="VARCHAR"/>
    <Column Name="valid_id" Required="true" Type="SMALLINT"/>
    <Column Name="comments" Required="false" Size="250" Type="VARCHAR"/>
    <Column Name="create_time" Required="true" Type="DATE"/>
    <Column Name="create_by" Required="true" Type="INTEGER"/>
    <Column Name="change_time" Required="true" Type="DATE"/>
    <Column Name="change_by" Required="true" Type="INTEGER"/>
    <Unique Name="notification_event_name">
        <UniqueColumn Name="name"/>
    </Unique>
    <ForeignKey ForeignTable="users">
        <Reference Local="create_by" Foreign="id"/>
        <Reference Local="change_by" Foreign="id"/>
    </ForeignKey>
    <ForeignKey ForeignTable="valid">
        <Reference Local="valid_id" Foreign="id"/>
    </ForeignKey>
</Table>

<!-- notification_event_message -->
<Table Name="notification_event_message">
    <Column Name="id" Required="true" PrimaryKey="true" AutoIncrement="true" Type="INTEGER"/>
    <Column Name="notification_id" Required="true" Type="INTEGER"/>
    <Column Name="subject" Required="true" Size="200" Type="VARCHAR"/>
    <Column Name="text" Required="true" Size="4000" Type="VARCHAR"/>
    <Column Name="content_type" Required="true" Size="250" Type="VARCHAR"/>
    <Column Name="language" Required="true" Size="60" Type="VARCHAR"/>
    <ForeignKey ForeignTable="notification_event">
        <Reference Foreign="id" Local="notification_id"/>
    </ForeignKey>
    <Index Name="notification_event_message_notification_id">
        <IndexColumn Name="notification_id"/>
    </Index>
    <Index Name="notification_event_message_language">
        <IndexColumn Name="language"/>
    </Index>
    <Unique Name="notification_event_message_notification_id_language">
        <UniqueColumn Name="notification_id"/>
        <UniqueColumn Name="language"/>
    </Unique>
</Table>

<!-- notification_event_item -->
<Table Name="notification_event_item">
    <Column Name="notification_id" Required="true" Type="INTEGER"/>
    <Column Name="event_key" Required="true" Size="200" Type="VARCHAR"/>
    <Column Name="event_value" Required="true" Size="200" Type="VARCHAR"/>
    <ForeignKey ForeignTable="notification_event">
        <Reference Foreign="id" Local="notification_id"/>
    </ForeignKey>
    <Index Name="notification_event_item_notification_id">
        <IndexColumn Name="notification_id"/>
    </Index>
    <Index Name="notification_event_item_event_key">
        <IndexColumn Name="event_key"/>
    </Index>
    <Index Name="notification_event_item_event_value">
        <IndexColumn Name="event_value"/>
    </Index>
</Table>

<!-- link_type - all link object types -->
<Table Name="link_type">
    <Column Name="id" Required="true" PrimaryKey="true" AutoIncrement="true" Type="SMALLINT"/>
    <Column Name="name" Required="true" Size="50" Type="VARCHAR"/>
    <Column Name="valid_id" Required="true" Type="SMALLINT"/>
    <Column Name="create_time" Required="true" Type="DATE"/>
    <Column Name="create_by" Required="true" Type="INTEGER"/>
    <Column Name="change_time" Required="true" Type="DATE"/>
    <Column Name="change_by" Required="true" Type="INTEGER"/>
    <Unique Name="link_type_name">
        <UniqueColumn Name="name"/>
    </Unique>
    <ForeignKey ForeignTable="valid">
        <Reference Local="valid_id" Foreign="id"/>
    </ForeignKey>
    <ForeignKey ForeignTable="users">
        <Reference Local="create_by" Foreign="id"/>
        <Reference Local="change_by" Foreign="id"/>
    </ForeignKey>
</Table>

<!-- link_state - all link object states -->
<Table Name="link_state">
    <Column Name="id" Required="true" PrimaryKey="true" AutoIncrement="true" Type="SMALLINT"/>
    <Column Name="name" Required="true" Size="50" Type="VARCHAR"/>
    <Column Name="valid_id" Required="true" Type="SMALLINT"/>
    <Column Name="create_time" Required="true" Type="DATE"/>
    <Column Name="create_by" Required="true" Type="INTEGER"/>
    <Column Name="change_time" Required="true" Type="DATE"/>
    <Column Name="change_by" Required="true" Type="INTEGER"/>
    <Unique Name="link_state_name">
        <UniqueColumn Name="name"/>
    </Unique>
    <ForeignKey ForeignTable="valid">
        <Reference Local="valid_id" Foreign="id"/>
    </ForeignKey>
    <ForeignKey ForeignTable="users">
        <Reference Local="create_by" Foreign="id"/>
        <Reference Local="change_by" Foreign="id"/>
    </ForeignKey>
</Table>

<!-- link_object - all link objects -->
<Table Name="link_object">
    <Column Name="id" Required="true" PrimaryKey="true" AutoIncrement="true" Type="SMALLINT"/>
    <Column Name="name" Required="true" Size="100" Type="VARCHAR"/>
    <Unique Name="link_object_name">
        <UniqueColumn Name="name"/>
    </Unique>
</Table>

<!-- link_relation - all links between objects -->
<Table Name="link_relation">
    <Column Name="source_object_id" Required="true" Type="SMALLINT"/>
    <Column Name="source_key" Required="true" Size="50" Type="VARCHAR"/>
    <Column Name="target_object_id" Required="true" Type="SMALLINT"/>
    <Column Name="target_key" Required="true" Size="50" Type="VARCHAR"/>
    <Column Name="type_id" Required="true" Type="SMALLINT"/>
    <Column Name="state_id" Required="true" Type="SMALLINT"/>
    <Column Name="create_time" Required="true" Type="DATE"/>
    <Column Name="create_by" Required="true" Type="INTEGER"/>
    <Unique Name="link_relation_view">
        <UniqueColumn Name="source_object_id"/>
        <UniqueColumn Name="source_key"/>
        <UniqueColumn Name="target_object_id"/>
        <UniqueColumn Name="target_key"/>
        <UniqueColumn Name="type_id"/>
    </Unique>
    <Index Name="link_relation_list_source">
        <IndexColumn Name="source_object_id"/>
        <IndexColumn Name="source_key"/>
        <IndexColumn Name="state_id"/>
    </Index>
    <Index Name="link_relation_list_target">
        <IndexColumn Name="target_object_id"/>
        <IndexColumn Name="target_key"/>
        <IndexColumn Name="state_id"/>
    </Index>
    <ForeignKey ForeignTable="link_object">
        <Reference Local="source_object_id" Foreign="id"/>
        <Reference Local="target_object_id" Foreign="id"/>
    </ForeignKey>
    <ForeignKey ForeignTable="link_type">
        <Reference Local="type_id" Foreign="id"/>
    </ForeignKey>
    <ForeignKey ForeignTable="link_state">
        <Reference Local="state_id" Foreign="id"/>
    </ForeignKey>
    <ForeignKey ForeignTable="users">
        <Reference Local="create_by" Foreign="id"/>
    </ForeignKey>
</Table>

<!-- system data -->
<Table Name="system_data">
    <Column Name="data_key" Required="true" PrimaryKey="true" Size="160" Type="VARCHAR"/>
    <Column Name="data_value" Required="false" Type="LONGBLOB"/>
    <Column Name="create_time" Required="true" Type="DATE"/>
    <Column Name="create_by" Required="true" Type="INTEGER"/>
    <Column Name="change_time" Required="true" Type="DATE"/>
    <Column Name="change_by" Required="true" Type="INTEGER"/>
    <ForeignKey ForeignTable="users">
        <Reference Local="create_by" Foreign="id"/>
        <Reference Local="change_by" Foreign="id"/>
    </ForeignKey>
</Table>

<!-- xml - xml_storage-->
<Table Name="xml_storage">
    <Column Name="xml_type" Required="true" Size="200" Type="VARCHAR"/>
    <Column Name="xml_key" Required="true" Size="250" Type="VARCHAR"/>
    <Column Name="xml_content_key" Required="true" Size="250" Type="VARCHAR"/>
    <Column Name="xml_content_value" Required="false" Size="1000000" Type="VARCHAR"/>
    <Index Name="xml_storage_key_type">
        <IndexColumn Name="xml_key" Size="10"/>
        <IndexColumn Name="xml_type" Size="10"/>
    </Index>
    <Index Name="xml_storage_xml_content_key">
        <IndexColumn Name="xml_content_key" Size="100"/>
    </Index>
</Table>

<!-- virtual_fs -->
<Table Name="virtual_fs">
    <Column Name="id" Required="true" PrimaryKey="true" AutoIncrement="true" Type="BIGINT"/>
    <Column Name="filename" Required="true" Size="350" Type="VARCHAR"/>
    <Column Name="backend" Required="true" Size="60" Type="VARCHAR"/>
    <Column Name="backend_key" Required="true" Size="160" Type="VARCHAR"/>
    <Column Name="create_time" Required="true" Type="DATE"/>
    <Index Name="virtual_fs_filename">
        <IndexColumn Name="filename" Size="255"/>
    </Index>
    <Index Name="virtual_fs_backend">
        <IndexColumn Name="backend" Size="60"/>
    </Index>
</Table>
<Table Name="virtual_fs_preferences">
    <Column Name="virtual_fs_id" Required="true" Type="BIGINT"/>
    <Column Name="preferences_key" Required="true" Size="150" Type="VARCHAR"/>
    <Column Name="preferences_value" Required="false" Size="350" Type="VARCHAR"/>
    <Index Name="virtual_fs_preferences_virtual_fs_id">
        <IndexColumn Name="virtual_fs_id"/>
    </Index>
    <Index Name="virtual_fs_preferences_key_value">
        <IndexColumn Name="preferences_key"/>
        <IndexColumn Name="preferences_value" Size="150"/>
    </Index>
    <ForeignKey ForeignTable="virtual_fs">
        <Reference Local="virtual_fs_id" Foreign="id"/>
    </ForeignKey>
</Table>
<Table Name="virtual_fs_db">
    <Column Name="id" Required="true" PrimaryKey="true" AutoIncrement="true" Type="BIGINT"/>
    <Column Name="filename" Required="true" Size="350" Type="VARCHAR"/>
    <Column Name="content" Required="false" Type="LONGBLOB"/>
    <Column Name="create_time" Required="true" Type="DATE"/>
    <Index Name="virtual_fs_db_filename">
        <IndexColumn Name="filename" Size="255"/>
    </Index>
</Table>

<!-- opm - package_repository -->
<Table Name="package_repository">
    <Column Name="id" Required="true" PrimaryKey="true" AutoIncrement="true" Type="INTEGER"/>
    <Column Name="name" Required="true" Size="200" Type="VARCHAR"/>
    <Column Name="version" Required="true" Size="250" Type="VARCHAR"/>
    <Column Name="vendor" Required="true" Size="250" Type="VARCHAR"/>
    <Column Name="install_status" Required="true" Size="250" Type="VARCHAR"/>
    <Column Name="filename" Required="false" Size="250" Type="VARCHAR"/>
    <Column Name="content_type" Required="false" Size="250" Type="VARCHAR"/>
    <Column Name="content" Required="true" Type="LONGBLOB"/>
    <Column Name="create_time" Required="true" Type="DATE"/>
    <Column Name="create_by" Required="true" Type="INTEGER"/>
    <Column Name="change_time" Required="true" Type="DATE"/>
    <Column Name="change_by" Required="true" Type="INTEGER"/>
    <ForeignKey ForeignTable="users">
        <Reference Local="create_by" Foreign="id"/>
        <Reference Local="change_by" Foreign="id"/>
    </ForeignKey>
</Table>

<!-- gi_webservice_config -->
<Table Name="gi_webservice_config">
    <Column Name="id" Required="true" PrimaryKey="true" AutoIncrement="true" Type="INTEGER"/>
    <Column Name="name" Required="true" Size="200" Type="VARCHAR"/>
    <Column Name="config" Required="true" Type="LONGBLOB"/>
    <Column Name="valid_id" Required="true" Type="SMALLINT"/>
    <Column Name="create_time" Required="true" Type="DATE"/>
    <Column Name="create_by" Required="true" Type="INTEGER"/>
    <Column Name="change_time" Required="true" Type="DATE"/>
    <Column Name="change_by" Required="true" Type="INTEGER"/>
    <Unique Name="gi_webservice_config_name">
        <UniqueColumn Name="name"/>
    </Unique>
    <ForeignKey ForeignTable="valid">
        <Reference Local="valid_id" Foreign="id"/>
    </ForeignKey>
    <ForeignKey ForeignTable="users">
        <Reference Local="create_by" Foreign="id"/>
        <Reference Local="change_by" Foreign="id"/>
    </ForeignKey>
</Table>

<!-- gi_webservice_config_history -->
<Table Name="gi_webservice_config_history">
    <Column Name="id" Required="true" PrimaryKey="true" AutoIncrement="true" Type="BIGINT"/>
    <Column Name="config_id" Required="true" Type="INTEGER"/>
    <Column Name="config" Required="true" Type="LONGBLOB"/>
    <Column Name="config_md5" Required="true" Size="32" Type="VARCHAR"/>
    <Column Name="create_time" Required="true" Type="DATE"/>
    <Column Name="create_by" Required="true" Type="INTEGER"/>
    <Column Name="change_time" Required="true" Type="DATE"/>
    <Column Name="change_by" Required="true" Type="INTEGER"/>
    <Unique Name="gi_webservice_config_history_config_md5">
        <UniqueColumn Name="config_md5"/>
    </Unique>
    <ForeignKey ForeignTable="gi_webservice_config">
        <Reference Local="config_id" Foreign="id"/>
    </ForeignKey>
    <ForeignKey ForeignTable="users">
        <Reference Local="create_by" Foreign="id"/>
        <Reference Local="change_by" Foreign="id"/>
    </ForeignKey>
</Table>

<!-- gi_debugger_entry -->
<Table Name="gi_debugger_entry">
    <Column Name="id" Required="true" PrimaryKey="true" AutoIncrement="true" Type="BIGINT"/>
    <Column Name="communication_id" Required="true" Size="32" Type="VARCHAR"/>
    <Column Name="communication_type" Required="true" Size="50" Type="VARCHAR"/>
    <Column Name="remote_ip" Required="false" Size="50" Type="VARCHAR"/>
    <Column Name="webservice_id" Required="true" Type="INTEGER"/>
    <Column Name="create_time" Required="true" Type="DATE"/>
    <Unique Name="gi_debugger_entry_communication_id">
        <UniqueColumn Name="communication_id"/>
    </Unique>
    <Index Name="gi_debugger_entry_create_time">
        <IndexColumn Name="create_time"/>
    </Index>
    <ForeignKey ForeignTable="gi_webservice_config">
        <Reference Local="webservice_id" Foreign="id"/>
    </ForeignKey>
</Table>

<!-- gi_debugger_entry_content -->
<Table Name="gi_debugger_entry_content">
    <Column Name="id" Required="true" PrimaryKey="true" AutoIncrement="true" Type="BIGINT"/>
    <Column Name="gi_debugger_entry_id" Required="true" Type="BIGINT"/>
    <Column Name="debug_level" Required="true" Size="50" Type="VARCHAR"/>
    <Column Name="subject" Required="true" Size="255" Type="VARCHAR"/>
    <Column Name="content" Required="false" Type="LONGBLOB"/>
    <Column Name="create_time" Required="true" Type="DATE"/>
    <Index Name="gi_debugger_entry_content_create_time">
        <IndexColumn Name="create_time"/>
    </Index>
    <Index Name="gi_debugger_entry_content_debug_level">
        <IndexColumn Name="debug_level"/>
    </Index>
    <ForeignKey ForeignTable="gi_debugger_entry">
        <Reference Local="gi_debugger_entry_id" Foreign="id"/>
    </ForeignKey>
</Table>

<Table Name="smime_signer_cert_relations">
    <Column Name="id" Required="true" PrimaryKey="true" AutoIncrement="true" Type="INTEGER"/>
    <Column Name="cert_hash" Required="true" Size="8" Type="VARCHAR"/>
    <Column Name="cert_fingerprint" Required="true" Size="59" Type="VARCHAR"/>
    <Column Name="ca_hash" Required="true" Size="8" Type="VARCHAR"/>
    <Column Name="ca_fingerprint" Required="true" Size="59" Type="VARCHAR"/>
    <Column Name="create_time" Required="true" Type="DATE"/>
    <Column Name="create_by" Required="true" Type="INTEGER"/>
    <Column Name="change_time" Required="true" Type="DATE"/>
    <Column Name="change_by" Required="true" Type="INTEGER"/>
    <ForeignKey ForeignTable="users">
        <Reference Local="create_by" Foreign="id"/>
        <Reference Local="change_by" Foreign="id"/>
    </ForeignKey>
</Table>

<Table Name="dynamic_field_value">
    <Column Name="id" Required="true" PrimaryKey="true" AutoIncrement="true" Type="INTEGER"/>
    <!-- foreign key to the dynamic_field -->
    <Column Name="field_id" Required="true" Type="INTEGER"/>
    <!-- the current object to link to (e. g. ticket or article ID) -->
    <Column Name="object_id" Required="true" Type="BIGINT"/>
    <!-- for value we have different field types to store data, can be extended in future -->
    <Column Name="value_text" Required="false" Type="VARCHAR" Size="3800" />
    <Column Name="value_date" Required="false" Type="DATE" />
    <Column Name="value_int" Required="false" Type="BIGINT" />

    <!-- search objects with certain field content -->
    <Index Name="dynamic_field_value_search_text">
        <IndexColumn Name="field_id"/>
        <IndexColumn Name="value_text" Size="150"/>
    </Index>
    <Index Name="dynamic_field_value_search_date">
        <IndexColumn Name="field_id"/>
        <IndexColumn Name="value_date"/>
    </Index>
    <Index Name="dynamic_field_value_search_int">
        <IndexColumn Name="field_id"/>
        <IndexColumn Name="value_int"/>
    </Index>
    <!-- Allow queries for all fields of an object, or for specific fields and objects e.g. search. -->
    <Index Name="dynamic_field_value_field_values">
        <IndexColumn Name="object_id"/>
        <IndexColumn Name="field_id"/>
    </Index>
    <ForeignKey ForeignTable="dynamic_field">
        <Reference Local="field_id" Foreign="id"/>
    </ForeignKey>
</Table>

<Table Name="dynamic_field">
    <Column Name="id" Required="true" PrimaryKey="true" AutoIncrement="true" Type="INTEGER"/>
    <!-- internal fields are protected -->
    <Column Name="internal_field" Required="true" Type="SMALLINT" Default="0"/>
    <!-- the internal field name to be used in response templates, allow only lowercase letters and numbers -->
    <Column Name="name" Required="true" Type="VARCHAR" Size="200"/>
    <!-- label, always translate -->
    <Column Name="label" Required="true" Type="VARCHAR" Size="200"/>
    <!-- order defines the DF backend display order on all the masks -->
    <Column Name="field_order" Required="true" Type="INTEGER"/>
    <!-- field type selects the DF backend to use for this field -->
    <Column Name="field_type" Required="true" Type="VARCHAR" Size="200"/>
    <!-- this controls which object the dynamic field links to; currently we will have "ticket" and "article"; allow only lowercase letters -->
    <Column Name="object_type" Required="true" Type="VARCHAR" Size="100"/>
    <!-- config stored as YAML like in the web service configuration -->
    <Column Name="config" Required="false" Type="LONGBLOB"/>
    <Column Name="valid_id" Required="true" Type="SMALLINT"/>
    <Column Name="create_time" Required="true" Type="DATE"/>
    <Column Name="create_by" Required="true" Type="INTEGER"/>
    <Column Name="change_time" Required="true" Type="DATE"/>
    <Column Name="change_by" Required="true" Type="INTEGER"/>
    <Unique Name="dynamic_field_name">
        <UniqueColumn Name="name"/>
    </Unique>
    <ForeignKey ForeignTable="valid">
        <Reference Local="valid_id" Foreign="id"/>
    </ForeignKey>
    <ForeignKey ForeignTable="users">
        <Reference Local="create_by" Foreign="id"/>
        <Reference Local="change_by" Foreign="id"/>
    </ForeignKey>
</Table>

<!-- object names for dynamic field values -->
<Table Name="dynamic_field_obj_id_name">
    <Column Name="object_id" Required="true" PrimaryKey="true" AutoIncrement="true" Type="INTEGER"/>
    <Column Name="object_name" Required="true" Size="200" Type="VARCHAR"/>
    <Column Name="object_type" Required="true" Size="100" Type="VARCHAR"/>
    <Unique Name="dynamic_field_object_name">
        <UniqueColumn Name="object_name"/>
        <UniqueColumn Name="object_type"/>
    </Unique>
</Table>

<Table Name="pm_process">
    <Column Name="id" Required="true" PrimaryKey="true" AutoIncrement="true" Type="INTEGER"/>
    <!-- entity_id is a unique identifier independent from id -->
    <Column Name="entity_id" Required="true" Type="VARCHAR" Size="50"/>
    <Column Name="name" Required="true" Type="VARCHAR" Size="200"/>
    <Column Name="state_entity_id" Required="true" Type="VARCHAR" Size="50"/>
    <!-- layout stored as YAML -->
    <Column Name="layout" Required="true" Type="LONGBLOB"/>
    <!-- config stored as YAML like in the web service configuration -->
    <Column Name="config" Required="true" Type="LONGBLOB"/>
    <Column Name="create_time" Required="true" Type="DATE"/>
    <Column Name="create_by" Required="true" Type="INTEGER"/>
    <Column Name="change_time" Required="true" Type="DATE"/>
    <Column Name="change_by" Required="true" Type="INTEGER"/>
    <Unique Name="pm_process_entity_id">
        <UniqueColumn Name="entity_id"/>
    </Unique>
    <ForeignKey ForeignTable="users">
        <Reference Local="create_by" Foreign="id"/>
        <Reference Local="change_by" Foreign="id"/>
    </ForeignKey>
</Table>

<Table Name="pm_activity">
    <Column Name="id" Required="true" PrimaryKey="true" AutoIncrement="true" Type="INTEGER"/>
    <!-- entity_id is a unique identifier independent from id -->
    <Column Name="entity_id" Required="true" Type="VARCHAR" Size="50"/>
    <Column Name="name" Required="true" Type="VARCHAR" Size="200"/>
    <!-- config stored as YAML like in the web service configuration -->
    <Column Name="config" Required="true" Type="LONGBLOB"/>
    <Column Name="create_time" Required="true" Type="DATE"/>
    <Column Name="create_by" Required="true" Type="INTEGER"/>
    <Column Name="change_time" Required="true" Type="DATE"/>
    <Column Name="change_by" Required="true" Type="INTEGER"/>
    <Unique Name="pm_activity_entity_id">
        <UniqueColumn Name="entity_id"/>
    </Unique>
    <ForeignKey ForeignTable="users">
        <Reference Local="create_by" Foreign="id"/>
        <Reference Local="change_by" Foreign="id"/>
    </ForeignKey>
</Table>

<Table Name="pm_activity_dialog">
    <Column Name="id" Required="true" PrimaryKey="true" AutoIncrement="true" Type="INTEGER"/>
    <!-- entity_id is a unique identifier independent from id -->
    <Column Name="entity_id" Required="true" Type="VARCHAR" Size="50"/>
    <Column Name="name" Required="true" Type="VARCHAR" Size="200"/>
    <!-- config stored as YAML like in the web service configuration -->
    <Column Name="config" Required="true" Type="LONGBLOB"/>
    <Column Name="create_time" Required="true" Type="DATE"/>
    <Column Name="create_by" Required="true" Type="INTEGER"/>
    <Column Name="change_time" Required="true" Type="DATE"/>
    <Column Name="change_by" Required="true" Type="INTEGER"/>
    <Unique Name="pm_activity_dialog_entity_id">
        <UniqueColumn Name="entity_id"/>
    </Unique>
    <ForeignKey ForeignTable="users">
        <Reference Local="create_by" Foreign="id"/>
        <Reference Local="change_by" Foreign="id"/>
    </ForeignKey>
</Table>

<Table Name="pm_transition">
    <Column Name="id" Required="true" PrimaryKey="true" AutoIncrement="true" Type="INTEGER"/>
    <!-- entity_id is a unique identifier independent from id -->
    <Column Name="entity_id" Required="true" Type="VARCHAR" Size="50"/>
    <Column Name="name" Required="true" Type="VARCHAR" Size="200"/>
    <!-- config stored as YAML like in the web service configuration -->
    <Column Name="config" Required="true" Type="LONGBLOB"/>
    <Column Name="create_time" Required="true" Type="DATE"/>
    <Column Name="create_by" Required="true" Type="INTEGER"/>
    <Column Name="change_time" Required="true" Type="DATE"/>
    <Column Name="change_by" Required="true" Type="INTEGER"/>
    <Unique Name="pm_transition_entity_id">
        <UniqueColumn Name="entity_id"/>
    </Unique>
    <ForeignKey ForeignTable="users">
        <Reference Local="create_by" Foreign="id"/>
        <Reference Local="change_by" Foreign="id"/>
    </ForeignKey>
</Table>

<Table Name="pm_transition_action">
    <Column Name="id" Required="true" PrimaryKey="true" AutoIncrement="true" Type="INTEGER"/>
    <!-- entity_id is a unique identifier independent from id -->
    <Column Name="entity_id" Required="true" Type="VARCHAR" Size="50"/>
    <Column Name="name" Required="true" Type="VARCHAR" Size="200"/>
    <!-- config stored as YAML like in the web service configuration -->
    <Column Name="config" Required="true" Type="LONGBLOB"/>
    <Column Name="create_time" Required="true" Type="DATE"/>
    <Column Name="create_by" Required="true" Type="INTEGER"/>
    <Column Name="change_time" Required="true" Type="DATE"/>
    <Column Name="change_by" Required="true" Type="INTEGER"/>
    <Unique Name="pm_transition_action_entity_id">
        <UniqueColumn Name="entity_id"/>
    </Unique>
    <ForeignKey ForeignTable="users">
        <Reference Local="create_by" Foreign="id"/>
        <Reference Local="change_by" Foreign="id"/>
    </ForeignKey>
</Table>

<Table Name="pm_entity_sync">
    <Column Name="entity_type" Required="true" Size="30" Type="VARCHAR"/>
    <Column Name="entity_id" Required="true" Size="50" Type="VARCHAR"/>
    <Column Name="sync_state" Required="true" Size="30" Type="VARCHAR"/>
    <Column Name="create_time" Required="true" Type="DATE"/>
    <Column Name="change_time" Required="true" Type="DATE"/>
    <Unique Name="pm_entity_sync_list">
        <UniqueColumn Name="entity_type"/>
        <UniqueColumn Name="entity_id"/>
    </Unique>
</Table>

<!-- scheduler tables -->
<Table Name="scheduler_task">
    <Column Name="id" Required="true" PrimaryKey="true" AutoIncrement="true" Type="BIGINT"/>
    <Column Name="ident" Required="true" Type="BIGINT"/>
    <Column Name="name" Required="false" Size="150" Type="VARCHAR"/>
    <Column Name="task_type" Required="true" Size="150" Type="VARCHAR"/>
    <Column Name="task_data" Required="true" Type="LONGBLOB"/>
    <Column Name="attempts" Required="true" Type="SMALLINT"/>
    <Column Name="lock_key" Required="true" Type="BIGINT"/>
    <Column Name="lock_time" Required="false" Type="DATE"/>
    <Column Name="lock_update_time" Required="false" Type="DATE"/>
    <Column Name="create_time" Required="true" Type="DATE"/>
    <Unique Name="scheduler_task_ident">
        <UniqueColumn Name="ident"/>
    </Unique>
    <Index Name="scheduler_task_ident_id">
        <IndexColumn Name="ident"/>
        <IndexColumn Name="id"/>
    </Index>
    <Index Name="scheduler_task_lock_key_id">
        <IndexColumn Name="lock_key"/>
        <IndexColumn Name="id"/>
    </Index>
</Table>

<Table Name="scheduler_future_task">
    <Column Name="id" Required="true" PrimaryKey="true" AutoIncrement="true" Type="BIGINT"/>
    <Column Name="ident" Required="true" Type="BIGINT"/>
    <Column Name="execution_time" Required="true" Type="DATE"/>
    <Column Name="name" Required="false" Size="150" Type="VARCHAR"/>
    <Column Name="task_type" Required="true" Size="150" Type="VARCHAR"/>
    <Column Name="task_data" Required="true" Type="LONGBLOB"/>
    <Column Name="attempts" Required="true" Type="SMALLINT"/>
    <Column Name="lock_key" Required="true" Type="BIGINT"/>
    <Column Name="lock_time" Required="false" Type="DATE"/>
    <Column Name="create_time" Required="true" Type="DATE"/>
    <Unique Name="scheduler_future_task_ident">
        <UniqueColumn Name="ident"/>
    </Unique>
    <Index Name="scheduler_future_task_ident_id">
        <IndexColumn Name="ident"/>
        <IndexColumn Name="id"/>
    </Index>
    <Index Name="scheduler_future_task_lock_key_id">
        <IndexColumn Name="lock_key"/>
        <IndexColumn Name="id"/>
    </Index>
</Table>

<Table Name="scheduler_recurrent_task">
    <Column Name="id" Required="true" PrimaryKey="true" AutoIncrement="true" Type="BIGINT"/>
    <Column Name="name" Required="true" Size="150" Type="VARCHAR"/>
    <Column Name="task_type" Required="true" Size="150" Type="VARCHAR"/>
    <Column Name="last_execution_time" Required="true" Type="DATE"/>
    <Column Name="last_worker_task_id" Required="fasle" Type="BIGINT"/>
    <Column Name="last_worker_status" Required="false" Type="SMALLINT"/>
    <Column Name="last_worker_running_time" Required="false" Type="INTEGER"/>
    <Column Name="lock_key" Required="true" Type="BIGINT"/>
    <Column Name="lock_time" Required="false" Type="DATE"/>
    <Column Name="create_time" Required="true" Type="DATE"/>
    <Column Name="change_time" Required="true" Type="DATE"/>
    <Unique Name="scheduler_recurrent_task_name_task_type">
        <UniqueColumn Name="name"/>
        <UniqueColumn Name="task_type"/>
    </Unique>
    <Index Name="scheduler_recurrent_task_task_type_name">
        <IndexColumn Name="task_type"/>
        <IndexColumn Name="name"/>
    </Index>
    <Index Name="scheduler_recurrent_task_lock_key_id">
        <IndexColumn Name="lock_key"/>
        <IndexColumn Name="id"/>
    </Index>
</Table>

<!-- TODO: Remove un-needed comments -->

<Table Name="sysconfig_default">
    <Column Name="id" Required="true" PrimaryKey="true" AutoIncrement="true" Type="INTEGER"/>
    <Column Name="name" Required="true" Size="250" Type="VARCHAR"/>
    <Column Name="description" Required="true" Type="LONGBLOB"/>
    <Column Name="navigation" Required="true" Size="200" Type="VARCHAR"/>

    <!-- Attributes and Flags from XML -->
    <Column Name="is_invisible" Required="true" Type="SMALLINT"/>
    <Column Name="is_readonly" Required="true" Type="SMALLINT"/>
    <Column Name="is_required" Required="true" Type="SMALLINT"/>
    <Column Name="is_valid" Required="true" Type="SMALLINT"/>
    <Column Name="has_configlevel" Required="true" Type="SMALLINT"/>
    <Column Name="user_modification_possible" Required="true" Type="SMALLINT"/>
    <Column Name="user_modification_active" Required="true" Type="SMALLINT"/>
    <Column Name="user_preferences_group" Required="false" Size="250" Type="VARCHAR"/>

    <!-- XML content -->
    <Column Name="xml_content_raw" Required="true" Type="LONGBLOB"/>
    <Column Name="xml_content_parsed" Required="true" Type="LONGBLOB"/>
    <Column Name="xml_filename" Required="true" Size="250" Type="VARCHAR"/>
    <Column Name="effective_value" Required="true" Type="LONGBLOB"/>

    <!-- Indicates that this setting's value changed and needs to be deployed -->
    <Column Name="is_dirty" Required="true" Type="SMALLINT"/>

    <!-- columns for locking -->
    <Column Name="exclusive_lock_guid" Required="true" Size="32" Type="VARCHAR"/>
    <Column Name="exclusive_lock_user_id" Required="false" Type="INTEGER"/>
    <Column Name="exclusive_lock_expiry_time" Required="false" Type="DATE"/>

    <!-- Usual metadata -->
    <Column Name="create_time" Required="true" Type="DATE"/>
    <Column Name="create_by" Required="true" Type="INTEGER"/>
    <Column Name="change_time" Required="true" Type="DATE"/>
    <Column Name="change_by" Required="true" Type="INTEGER"/>

    <Unique Name="sysconfig_default_name">
        <UniqueColumn Name="name"/>
    </Unique>

    <ForeignKey ForeignTable="users">
        <Reference Local="create_by" Foreign="id"/>
        <Reference Local="change_by" Foreign="id"/>
        <Reference Local="exclusive_lock_user_id" Foreign="id"/>
    </ForeignKey>

</Table>

<Table Name="sysconfig_default_version">
    <Column Name="id" Required="true" PrimaryKey="true" AutoIncrement="true" Type="INTEGER"/>
    <Column Name="sysconfig_default_id" Type="INTEGER" />
    <Column Name="name" Required="true" Size="250" Type="VARCHAR"/>
    <Column Name="description" Required="true" Type="LONGBLOB"/>
    <Column Name="navigation" Required="true" Size="200" Type="VARCHAR"/>
    <Column Name="is_invisible" Required="true" Type="SMALLINT"/>
    <Column Name="is_readonly" Required="true" Type="SMALLINT"/>
    <Column Name="is_required" Required="true" Type="SMALLINT"/>
    <Column Name="is_valid" Required="true" Type="SMALLINT"/>
    <Column Name="has_configlevel" Required="true" Type="SMALLINT"/>
    <Column Name="user_modification_possible" Required="true" Type="SMALLINT"/>
    <Column Name="user_modification_active" Required="true" Type="SMALLINT"/>
    <Column Name="user_preferences_group" Required="false" Size="250" Type="VARCHAR"/>
    <Column Name="xml_content_raw" Required="true" Type="LONGBLOB"/>
    <Column Name="xml_content_parsed" Required="true" Type="LONGBLOB"/>
    <Column Name="xml_filename" Required="true" Size="250" Type="VARCHAR"/>
    <Column Name="effective_value" Required="true" Type="LONGBLOB"/>
    <Column Name="create_time" Required="true" Type="DATE"/>
    <Column Name="create_by" Required="true" Type="INTEGER"/>
    <Column Name="change_time" Required="true" Type="DATE"/>
    <Column Name="change_by" Required="true" Type="INTEGER"/>

    <ForeignKey ForeignTable="users">
        <Reference Local="create_by" Foreign="id"/>
        <Reference Local="change_by" Foreign="id"/>
    </ForeignKey>

    <ForeignKey ForeignTable="sysconfig_default">
        <Reference Local="sysconfig_default_id" Foreign="id"/>
    </ForeignKey>

    <Index Name="scfv_sysconfig_default_id_name">
        <IndexColumn Name="sysconfig_default_id" />
        <IndexColumn Name="name" />
    </Index>
</Table>

<Table Name="sysconfig_modified">
    <Column Name="id" Required="true" PrimaryKey="true" AutoIncrement="true" Type="INTEGER"/>
    <Column Name="sysconfig_default_id" Required="true" Type="INTEGER"/>
    <Column Name="name" Required="true" Size="250" Type="VARCHAR"/>
    <Column Name="user_id" Required="false" Type="INTEGER"/>
    <Column Name="is_valid" Required="true" Type="SMALLINT"/>
    <Column Name="user_modification_active" Required="true" Type="SMALLINT"/>
    <Column Name="effective_value" Required="true" Type="LONGBLOB"/>

    <!-- Indicates that this setting's value changed and needs to be deployed -->
    <Column Name="is_dirty" Required="true" Type="SMALLINT"/>

    <!-- Filled in case a setting is reset to default value, this modified value is deleted during deployment -->
    <Column Name="reset_to_default" Required="true" Type="SMALLINT"/>

    <!-- Usual metadata -->
    <Column Name="create_time" Required="true" Type="DATE"/>
    <Column Name="create_by" Required="true" Type="INTEGER"/>
    <Column Name="change_time" Required="true" Type="DATE"/>
    <Column Name="change_by" Required="true" Type="INTEGER"/>

    <Unique Name="sysconfig_modified_per_user">
        <UniqueColumn Name="sysconfig_default_id"/>
        <UniqueColumn Name="user_id"/>
    </Unique>

    <ForeignKey ForeignTable="sysconfig_default">
        <Reference Local="sysconfig_default_id" Foreign="id"/>
    </ForeignKey>

    <ForeignKey ForeignTable="users">
        <Reference Local="user_id" Foreign="id"/>
        <Reference Local="create_by" Foreign="id"/>
        <Reference Local="change_by" Foreign="id"/>
    </ForeignKey>

</Table>

<Table Name="sysconfig_modified_version">
    <Column Name="id" Required="true" PrimaryKey="true" AutoIncrement="true" Type="INTEGER"/>
    <Column Name="sysconfig_default_version_id" Required="true" Type="INTEGER"/>
    <Column Name="name" Required="true" Size="250" Type="VARCHAR"/>
    <Column Name="user_id" Required="false" Type="INTEGER"/>
    <Column Name="is_valid" Required="true" Type="SMALLINT"/>
    <Column Name="user_modification_active" Required="true" Type="SMALLINT"/>
    <Column Name="effective_value" Required="true" Type="LONGBLOB"/>
    <Column Name="reset_to_default" Required="true" Type="SMALLINT"/>
    <Column Name="create_time" Required="true" Type="DATE"/>
    <Column Name="create_by" Required="true" Type="INTEGER"/>
    <Column Name="change_time" Required="true" Type="DATE"/>
    <Column Name="change_by" Required="true" Type="INTEGER"/>

    <ForeignKey ForeignTable="sysconfig_default_version">
        <Reference Local="sysconfig_default_version_id" Foreign="id"/>
    </ForeignKey>

    <ForeignKey ForeignTable="users">
        <Reference Local="user_id" Foreign="id"/>
        <Reference Local="create_by" Foreign="id"/>
        <Reference Local="change_by" Foreign="id"/>
    </ForeignKey>

</Table>

<Table Name="sysconfig_deployment_lock">
    <Column Name="id" Required="true" PrimaryKey="true" AutoIncrement="true" Type="INTEGER"/>
    <Column Name="exclusive_lock_guid" Required="false" Size="32" Type="VARCHAR"/>
    <Column Name="exclusive_lock_user_id" Required="false" Type="INTEGER"/>
    <Column Name="exclusive_lock_expiry_time" Required="false" Type="DATE"/>

    <ForeignKey ForeignTable="users">
        <Reference Local="exclusive_lock_user_id" Foreign="id"/>
    </ForeignKey>

</Table>

<Table Name="sysconfig_deployment">
    <Column Name="id" Required="true" PrimaryKey="true" AutoIncrement="true" Type="INTEGER"/>
    <Column Name="comments" Required="false" Size="250" Type="VARCHAR"/>
    <Column Name="user_id" Required="false" Type="INTEGER"/>

    <!-- Perl content to be written to the Perl cache file -->
    <Column Name="effective_value" Required="true" Type="LONGBLOB"/>

    <!-- Usual metadata -->
    <Column Name="create_time" Required="true" Type="DATE"/>
    <Column Name="create_by" Required="true" Type="INTEGER"/>

    <ForeignKey ForeignTable="users">
        <Reference Local="user_id" Foreign="id"/>
        <Reference Local="create_by" Foreign="id"/>
    </ForeignKey>

</Table>

<!-- calendar tables -->
<Table Name="calendar">
    <Column Name="id" Required="true" PrimaryKey="true" AutoIncrement="true" Type="BIGINT" />
    <Column Name="group_id" Required="true" Type="INTEGER" />
    <Column Name="name" Required="true" Size="200" Type="VARCHAR" />
    <Column Name="salt_string" Required="true" Size="64" Type="VARCHAR" />
    <Column Name="color" Required="true" Size="7" Type="VARCHAR" />
    <Column Name="ticket_appointments" Required="false" Type="LONGBLOB" />
    <Column Name="valid_id" Required="true" Type="SMALLINT" />
    <Column Name="create_time" Required="true" Type="DATE" />
    <Column Name="create_by" Required="true" Type="INTEGER" />
    <Column Name="change_time" Required="true" Type="DATE" />
    <Column Name="change_by" Required="true" Type="INTEGER" />
    <Unique Name="calendar_name">
        <UniqueColumn Name="name" />
    </Unique>
    <ForeignKey ForeignTable="permission_groups">
        <Reference Local="group_id" Foreign="id" />
    </ForeignKey>
    <ForeignKey ForeignTable="valid">
        <Reference Local="valid_id" Foreign="id" />
    </ForeignKey>
    <ForeignKey ForeignTable="users">
        <Reference Local="create_by" Foreign="id" />
        <Reference Local="change_by" Foreign="id" />
    </ForeignKey>
</Table>

<Table Name="calendar_appointment">
    <Column Name="id" Required="true" PrimaryKey="true" AutoIncrement="true" Type="BIGINT" />
    <Column Name="parent_id" Type="BIGINT" />
    <Column Name="calendar_id" Required="true" Type="BIGINT" />
    <Column Name="unique_id" Required="true" Size="255" Type="VARCHAR" />
    <Column Name="title" Required="true" Size="255" Type="VARCHAR" />
    <Column Name="description" Size="3800" Type="VARCHAR" />
    <Column Name="location" Size="255" Type="VARCHAR" />
    <Column Name="start_time" Required="true" Type="DATE" />
    <Column Name="end_time" Required="true" Type="DATE" />
    <Column Name="all_day" Type="SMALLINT" />
    <Column Name="notify_time" Type="DATE" />
    <Column Name="notify_template" Size="255" Type="VARCHAR" />
    <Column Name="notify_custom" Size="255" Type="VARCHAR" />
    <Column Name="notify_custom_unit_count" Type="BIGINT" />
    <Column Name="notify_custom_unit" Size="255" Type="VARCHAR" />
    <Column Name="notify_custom_unit_point" Size="255" Type="VARCHAR" />
    <Column Name="notify_custom_date" Type="DATE" />
    <Column Name="team_id" Size="3800" Type="VARCHAR" />
    <Column Name="resource_id" Size="3800" Type="VARCHAR" />
    <Column Name="recurring" Type="SMALLINT" />
    <Column Name="recur_type" Size="20" Type="VARCHAR" />
    <Column Name="recur_freq" Size="255" Type="VARCHAR" />
    <Column Name="recur_count" Type="INTEGER" />
    <Column Name="recur_interval" Type="INTEGER" />
    <Column Name="recur_until" Type="DATE" />
    <Column Name="recur_id" Type="DATE" />
    <Column Name="recur_exclude" Size="3800" Type="VARCHAR" />
    <Column Name="ticket_appointment_rule_id" Size="32" Type="VARCHAR" />
    <Column Name="create_time" Type="DATE" />
    <Column Name="create_by" Type="INTEGER" />
    <Column Name="change_time" Type="DATE" />
    <Column Name="change_by" Type="INTEGER" />
    <ForeignKey ForeignTable="calendar">
        <Reference Local="calendar_id" Foreign="id" />
    </ForeignKey>
    <ForeignKey ForeignTable="calendar_appointment">
        <Reference Local="parent_id" Foreign="id" />
    </ForeignKey>
    <ForeignKey ForeignTable="users">
        <Reference Local="create_by" Foreign="id" />
        <Reference Local="change_by" Foreign="id" />
    </ForeignKey>
</Table>

<!-- calender appointment plugin -->
<Table Name="calendar_appointment_plugin">
    <Column Name="id" Required="true" PrimaryKey="true" AutoIncrement="true" Type="INTEGER"/>
<<<<<<< HEAD
    <Column Name="appointment_id" Required="true" Type="BIGINT"/>
=======
    <Column Name="dbcrud_uuid" Required="false" Size="36" Type="VARCHAR"/> <!-- not required because up until 6.5 this column was added "on the fly" -->
    <Column Name="appointment_id" Required="true" Type="SMALLINT"/>
>>>>>>> 25f6e8d0
    <Column Name="plugin_key" Required="true" Size="1000" Type="VARCHAR"/>
    <Column Name="config" Required="false" Size="1000000" Type="VARCHAR"/>
    <Column Name="create_time" Required="true" Type="DATE"/>
    <Column Name="create_by" Required="true" Type="INTEGER"/>
    <Column Name="change_time" Required="true" Type="DATE"/>
    <Column Name="change_by" Required="true" Type="INTEGER"/>
    <Unique Name="calendar_appointment_plugin_uuid">
        <UniqueColumn Name="dbcrud_uuid"/>
    </Unique>
    <ForeignKey ForeignTable="users">
        <Reference Local="create_by" Foreign="id"/>
        <Reference Local="change_by" Foreign="id"/>
    </ForeignKey>
</Table>

<Table Name="calendar_appointment_ticket">
    <Column Name="calendar_id" Required="true" Type="BIGINT" />
    <Column Name="ticket_id" Required="true" Type="BIGINT" />
    <Column Name="rule_id" Required="true" Size="32" Type="VARCHAR" />
    <Column Name="appointment_id" Required="true" Type="BIGINT" />
    <Unique Name="calendar_appointment_ticket_calendar_id_ticket_id_rule_id">
        <UniqueColumn Name="calendar_id" />
        <UniqueColumn Name="ticket_id" />
        <UniqueColumn Name="rule_id" />
    </Unique>
    <Index Name="calendar_appointment_ticket_calendar_id">
        <IndexColumn Name="calendar_id" />
    </Index>
    <Index Name="calendar_appointment_ticket_ticket_id">
        <IndexColumn Name="ticket_id" />
    </Index>
    <Index Name="calendar_appointment_ticket_rule_id">
        <IndexColumn Name="rule_id" />
    </Index>
    <Index Name="calendar_appointment_ticket_appointment_id">
        <IndexColumn Name="appointment_id" />
    </Index>
    <ForeignKey ForeignTable="calendar">
        <Reference Local="calendar_id" Foreign="id" />
    </ForeignKey>
    <ForeignKey ForeignTable="ticket">
        <Reference Local="ticket_id" Foreign="id" />
    </ForeignKey>
    <ForeignKey ForeignTable="calendar_appointment">
        <Reference Local="appointment_id" Foreign="id" />
    </ForeignKey>
</Table>

<!-- Ticket Counter -->
<Table Name="ticket_number_counter">
    <Column Name="id" Required="true" PrimaryKey="true" AutoIncrement="true" Type="BIGINT" />
    <Column Name="counter" Required="true" Type="BIGINT" />
    <Column Name="counter_uid" Required="true" Size="32" Type="VARCHAR" />
    <Column Name="create_time" Type="DATE" />
    <Unique Name="ticket_number_counter_uid">
        <UniqueColumn Name="counter_uid" />
    </Unique>
    <Index Name="ticket_number_counter_create_time">
        <IndexColumn Name="create_time" />
    </Index>
</Table>

<!-- mail queue -->
<Table Name="mail_queue">
    <Column Name="id" Required="true"  PrimaryKey="true" Type="BIGINT" AutoIncrement="true"/>
    <Column Name="insert_fingerprint" Required="false" Size="64" Type="VARCHAR"/>
    <Column Name="article_id" Required="false" Type="BIGINT" />
    <Column Name="attempts" Required="true" Type="INTEGER" />
    <Column Name="sender" Type="VARCHAR" Size="200" />
    <Column Name="recipient" Required="true" Type="VARCHAR" Size="1800000" />
    <Column Name="raw_message" Required="true" Type="LONGBLOB" />
    <Column Name="due_time" Required="false" Type="DATE"/>
    <Column Name="last_smtp_code" Required="false" Type="INTEGER" />
    <Column Name="last_smtp_message" Required="false" Type="VARCHAR" Size="1800000" />
    <Column Name="create_time" Required="true" Type="DATE"/>
    <ForeignKey ForeignTable="article">
        <Reference Local="article_id" Foreign="id"/>
    </ForeignKey>
    <Index Name="mail_queue_attempts">
        <IndexColumn Name="attempts"/>
    </Index>
    <Unique Name="mail_queue_article_id">
        <UniqueColumn Name="article_id"/>
    </Unique>
    <Unique Name="mail_queue_insert_fingerprint">
        <UniqueColumn Name="insert_fingerprint"/>
    </Unique>
</Table>

<!-- log communications -->
<Table Name="communication_log">
    <Column Name="id" Required="true"  PrimaryKey="true" Type="BIGINT" AutoIncrement="true"/>
    <Column Name="insert_fingerprint" Required="false" Size="64" Type="VARCHAR"/>
    <Column Name="transport" Required="true" Type="VARCHAR" Size="200"/>
    <Column Name="direction" Required="true" Type="VARCHAR" Size="200"/>
    <Column Name="status" Required="true" Type="VARCHAR" Size="200"/>
    <Column Name="account_type" Required="false" Size="200" Type="VARCHAR"/>
    <Column Name="account_id" Required="false" Size="200" Type="VARCHAR"/>
    <Column Name="start_time" Required="true" Type="DATE"/>
    <Column Name="end_time" Required="false" Type="DATE"/>
    <Index Name="communication_transport">
        <IndexColumn Name="transport"/>
    </Index>
    <Index Name="communication_direction">
        <IndexColumn Name="direction"/>
    </Index>
    <Index Name="communication_status">
        <IndexColumn Name="status"/>
    </Index>
    <Index Name="communication_start_time">
        <IndexColumn Name="start_time"/>
    </Index>
</Table>

<Table Name="communication_log_object">
    <Column Name="id" Required="true"  PrimaryKey="true" Type="BIGINT" AutoIncrement="true"/>
    <Column Name="insert_fingerprint" Required="false" Size="64" Type="VARCHAR"/>
    <Column Name="communication_id" Required="true" Type="BIGINT"/>
    <Column Name="object_type" Required="true" Type="VARCHAR" Size="50"/>
    <Column Name="status" Required="true" Type="VARCHAR" Size="200" />
    <Column Name="start_time" Required="true" Type="DATE"/>
    <Column Name="end_time" Required="false" Type="DATE"/>
    <ForeignKey ForeignTable="communication_log">
        <Reference Local="communication_id" Foreign="id"/>
    </ForeignKey>
    <Index Name="communication_log_object_object_type">
        <IndexColumn Name="object_type"/>
    </Index>
    <Index Name="communication_log_object_status">
        <IndexColumn Name="status"/>
    </Index>
</Table>

<Table Name="communication_log_object_entry">
    <Column Name="id" Required="true" PrimaryKey="true" Type="BIGINT" AutoIncrement="true"/>
    <Column Name="communication_log_object_id" Required="true" Type="BIGINT"/>
    <Column Name="log_key" Required="true" Type="VARCHAR" Size="200"/>
    <Column Name="log_value" Required="true" Type="VARCHAR" Size="1800000" />
    <Column Name="priority" Required="true" Type="VARCHAR" Size="50"/>
    <Column Name="create_time" Required="true" Type="DATE"/>
    <ForeignKey ForeignTable="communication_log_object">
        <Reference Local="communication_log_object_id" Foreign="id"/>
    </ForeignKey>
    <Index Name="communication_log_object_entry_key">
        <IndexColumn Name="log_key"/>
    </Index>
</Table>

<Table Name="communication_log_obj_lookup">
    <Column Name="id" Required="true" PrimaryKey="true" Type="BIGINT" AutoIncrement="true"/>
    <Column Name="communication_log_object_id" Required="true" Type="BIGINT"/>
    <Column Name="object_type" Required="true" Type="VARCHAR" Size="200"/>
    <Column Name="object_id" Required="true" Type="BIGINT"/>
    <ForeignKey ForeignTable="communication_log_object">
        <Reference Local="communication_log_object_id" Foreign="id"/>
    </ForeignKey>
    <Index Name="communication_log_obj_lookup_target">
        <IndexColumn Name="object_type"/>
        <IndexColumn Name="object_id"/>
    </Index>
</Table>

<!-- form_draft -->
<Table Name="form_draft">
    <Column Name="id" Required="true" PrimaryKey="true" AutoIncrement="true" Type="INTEGER" />
    <Column Name="object_type" Required="true" Size="100" Type="VARCHAR" />
    <Column Name="object_id" Required="true" Type="INTEGER" />
    <Column Name="action" Required="true" Size="200" Type="VARCHAR" />
    <Column Name="title" Required="false" Size="255" Type="VARCHAR" />
    <Column Name="content" Required="true" Type="LONGBLOB" />
    <Column Name="create_time" Required="true" Type="DATE" />
    <Column Name="create_by" Required="true" Type="INTEGER" />
    <Column Name="change_time" Required="true" Type="DATE" />
    <Column Name="change_by" Required="true" Type="INTEGER" />
    <Index Name="form_draft_object_type_object_id_action">
        <IndexColumn Name="object_type" />
        <IndexColumn Name="object_id" />
        <IndexColumn Name="action" />
    </Index>
    <ForeignKey ForeignTable="users">
        <Reference Local="create_by" Foreign="id" />
        <Reference Local="change_by" Foreign="id" />
    </ForeignKey>
</Table>

<!-- S/MIME keys -->
<Table Name="smime_keys">
    <Column Name="id" Required="true" PrimaryKey="true" AutoIncrement="true" Type="INTEGER" />
    <Column Name="key_hash" Required="true" Size="8" Type="VARCHAR" />
    <Column Name="key_type" Required="true" Size="255" Type="VARCHAR" />
    <Column Name="file_name" Required="true" Size="255" Type="VARCHAR" />
    <Column Name="email_address" Required="false" Size="100000" Type="VARCHAR" />
    <Column Name="expiration_date" Required="false" Type="DATE" />
    <Column Name="fingerprint" Required="false" Size="59" Type="VARCHAR" />
    <Column Name="subject" Required="false" Size="100000" Type="VARCHAR" />
    <Column Name="create_time" Required="false" Type="DATE" />
    <Column Name="change_time" Required="false" Type="DATE" />
    <Column Name="create_by" Required="false" Type="INTEGER" />
    <Column Name="change_by" Required="false" Type="INTEGER" />
    <Index Name="smime_keys_key_hash">
        <IndexColumn Name="key_hash" />
    </Index>
    <Index Name="smime_keys_key_type">
        <IndexColumn Name="key_type" />
    </Index>
    <Index Name="smime_keys_file_name">
        <IndexColumn Name="file_name" />
    </Index>
    <ForeignKey ForeignTable="users">
        <Reference Local="create_by" Foreign="id" />
        <Reference Local="change_by" Foreign="id" />
    </ForeignKey>
</Table>

<!-- OAuth 2 tokens and configs -->
<Table Name="oauth2_token_config">
    <Column Name="id" Required="true" PrimaryKey="true" AutoIncrement="true" Type="INTEGER"/>
    <Column Name="dbcrud_uuid" Required="false" Size="36" Type="VARCHAR"/> <!-- not required because up until 6.5 this column was added "on the fly" -->
    <Column Name="name" Required="true" Size="250" Type="VARCHAR"/>
    <Column Name="config" Required="true" Size="100000" Type="VARCHAR"/>
    <Column Name="valid_id" Required="true" Type="SMALLINT"/>
    <Column Name="create_time" Required="true" Type="DATE"/>
    <Column Name="create_by" Required="true" Type="INTEGER"/>
    <Column Name="change_time" Required="true" Type="DATE"/>
    <Column Name="change_by" Required="true" Type="INTEGER"/>
    <Unique Name="oauth2_token_config_uuid">
        <UniqueColumn Name="dbcrud_uuid"/>
    </Unique>
    <Unique Name="oauth2_token_config_name">
        <UniqueColumn Name="name"/>
    </Unique>
    <ForeignKey ForeignTable="valid">
        <Reference Local="valid_id" Foreign="id"/>
    </ForeignKey>
    <ForeignKey ForeignTable="users">
        <Reference Local="create_by" Foreign="id"/>
        <Reference Local="change_by" Foreign="id"/>
    </ForeignKey>
</Table>

<Table Name="oauth2_token">
    <Column Name="id" Required="true" PrimaryKey="true" AutoIncrement="true" Type="INTEGER"/>
    <Column Name="dbcrud_uuid" Required="false" Size="36" Type="VARCHAR"/> <!-- not required because up until 6.5 this column was added "on the fly" -->
    <Column Name="token_config_id" Required="true" Type="INTEGER"/>
    <Column Name="authorization_code" Required="false" Size="100000" Type="VARCHAR"/>
    <Column Name="token" Required="false" Size="100000" Type="VARCHAR"/>
    <Column Name="token_expiration_date" Required="false" Type="DATE"/>
    <Column Name="refresh_token" Required="false" Size="100000" Type="VARCHAR"/>
    <Column Name="refresh_token_expiration_date" Required="false" Type="DATE"/>
    <Column Name="error_message" Required="false" Size="100000" Type="VARCHAR"/>
    <Column Name="error_description" Required="false" Size="100000" Type="VARCHAR"/>
    <Column Name="error_code" Required="false" Size="1000" Type="VARCHAR"/>
    <Column Name="create_time" Required="true" Type="DATE"/>
    <Column Name="create_by" Required="true" Type="INTEGER"/>
    <Column Name="change_time" Required="true" Type="DATE"/>
    <Column Name="change_by" Required="true" Type="INTEGER"/>
    <Unique Name="oauth2_token_uuid">
        <UniqueColumn Name="dbcrud_uuid"/>
    </Unique>
    <Unique Name="oauth2_token_config_id">
        <UniqueColumn Name="token_config_id"/>
    </Unique>
    <ForeignKey ForeignTable="oauth2_token_config">
        <Reference Local="token_config_id" Foreign="id"/>
    </ForeignKey>
    <ForeignKey ForeignTable="users">
        <Reference Local="create_by" Foreign="id"/>
        <Reference Local="change_by" Foreign="id"/>
    </ForeignKey>
</Table>

<Table Name="mention">
    <Column Name="id" Required="true" PrimaryKey="true" AutoIncrement="true" Type="INTEGER"/>
    <Column Name="user_id" Type="INTEGER"/>
    <Column Name="ticket_id" Type="INTEGER"/>
    <Column Name="article_id" Type="INTEGER"/>
    <Column Name="create_time" Type="DATE"/>
    <Index Name="mention_user_id">
        <IndexColumn Name="user_id"/>
    </Index>
    <Index Name="mention_ticket_id">
        <IndexColumn Name="ticket_id"/>
    </Index>
    <Index Name="mention_article_id">
        <IndexColumn Name="article_id"/>
    </Index>
</Table>

</database><|MERGE_RESOLUTION|>--- conflicted
+++ resolved
@@ -2575,12 +2575,8 @@
 <!-- calender appointment plugin -->
 <Table Name="calendar_appointment_plugin">
     <Column Name="id" Required="true" PrimaryKey="true" AutoIncrement="true" Type="INTEGER"/>
-<<<<<<< HEAD
+    <Column Name="dbcrud_uuid" Required="false" Size="36" Type="VARCHAR"/> <!-- not required because up until 6.5 this column was added "on the fly" -->
     <Column Name="appointment_id" Required="true" Type="BIGINT"/>
-=======
-    <Column Name="dbcrud_uuid" Required="false" Size="36" Type="VARCHAR"/> <!-- not required because up until 6.5 this column was added "on the fly" -->
-    <Column Name="appointment_id" Required="true" Type="SMALLINT"/>
->>>>>>> 25f6e8d0
     <Column Name="plugin_key" Required="true" Size="1000" Type="VARCHAR"/>
     <Column Name="config" Required="false" Size="1000000" Type="VARCHAR"/>
     <Column Name="create_time" Required="true" Type="DATE"/>
