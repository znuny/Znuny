--- conflicted
+++ resolved
@@ -1715,12 +1715,8 @@
 # ----------------------------------------------------------
 CREATE TABLE calendar_appointment_plugin (
     id INTEGER NOT NULL AUTO_INCREMENT,
-<<<<<<< HEAD
+    dbcrud_uuid VARCHAR (36) NULL,
     appointment_id BIGINT NOT NULL,
-=======
-    dbcrud_uuid VARCHAR (36) NULL,
-    appointment_id SMALLINT NOT NULL,
->>>>>>> 25f6e8d0
     plugin_key TEXT NOT NULL,
     config MEDIUMTEXT NULL,
     create_time DATETIME NOT NULL,
