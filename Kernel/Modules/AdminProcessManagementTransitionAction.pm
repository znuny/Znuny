--- conflicted
+++ resolved
@@ -793,11 +793,7 @@
                 %Settings = ( %Settings, %{ $Config->{$Key} } );
             }
         }
-<<<<<<< HEAD
-        return %{ $Settings{$TransitionAction} };
-=======
         return %{ $Settings{$TransitionAction} || {} };
->>>>>>> fed2a939
     }
     return;
 }
