--- conflicted
+++ resolved
@@ -2136,10 +2136,6 @@
         delete $TicketSearchSummary{Locked};
     }
 
-<<<<<<< HEAD
-
-=======
->>>>>>> ee99e88d
     return (
         Columns             => \@Columns,
         TicketSearch        => \%TicketSearch,
