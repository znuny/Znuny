--- conflicted
+++ resolved
@@ -16,12 +16,10 @@
 
 use Kernel::System::VariableCheck qw(:all);
 
-<<<<<<< HEAD
-our @ObjectDependencies
-    = ( @Kernel::System::ObjectManager::DefaultObjectDependencies, 'TicketObject' );
-=======
-our @ObjectDependencies = ( @Kernel::OM::DefaultObjectDependencies, 'TicketObject' );
->>>>>>> cde509bc
+our @ObjectDependencies = (
+    @Kernel::System::ObjectManager::DefaultObjectDependencies,
+    'TicketObject',
+);
 our $ObjectManagerAware = 1;
 
 =head1 NAME
