# --
# Kernel/System/CustomerUser/DB.pm - some customer user functions
# Copyright (C) 2001-2013 OTRS AG, http://otrs.com/
# --
# This software comes with ABSOLUTELY NO WARRANTY. For details, see
# the enclosed file COPYING for license information (AGPL). If you
# did not receive this file, see http://www.gnu.org/licenses/agpl.txt.
# --

package Kernel::System::CustomerUser::DB;

use strict;
use warnings;

use Crypt::PasswdMD5 qw(unix_md5_crypt);
use Digest::SHA;

use Kernel::System::Cache;
use Kernel::System::CheckItem;
use Kernel::System::Time;
use Kernel::System::Valid;

use vars qw(@ISA);

sub new {
    my ( $Type, %Param ) = @_;

    # allocate new hash for object
    my $Self = {};
    bless( $Self, $Type );

    # check needed objects
    for my $Needed (
        qw(DBObject ConfigObject LogObject PreferencesObject CustomerUserMap MainObject EncodeObject)
        )
    {
        $Self->{$Needed} = $Param{$Needed} || die "Got no $Needed!";
    }

    # create additional objects
    $Self->{CheckItemObject} = Kernel::System::CheckItem->new( %{$Self} );
    $Self->{TimeObject}      = Kernel::System::Time->new( %{$Self} );
    $Self->{ValidObject}     = Kernel::System::Valid->new( %{$Self} );

    # max shown user per search list
    $Self->{UserSearchListLimit} = $Self->{CustomerUserMap}->{CustomerUserSearchListLimit} || 250;

    # config options
    $Self->{CustomerTable} = $Self->{CustomerUserMap}->{Params}->{Table}
        || die "Need CustomerUser->Params->Table in Kernel/Config.pm!";
    $Self->{CustomerKey} = $Self->{CustomerUserMap}->{CustomerKey}
        || $Self->{CustomerUserMap}->{Key}
        || die "Need CustomerUser->CustomerKey in Kernel/Config.pm!";
    $Self->{CustomerID} = $Self->{CustomerUserMap}->{CustomerID}
        || die "Need CustomerUser->CustomerID in Kernel/Config.pm!";
    $Self->{ReadOnly} = $Self->{CustomerUserMap}->{ReadOnly};
    $Self->{ExcludePrimaryCustomerID}
        = $Self->{CustomerUserMap}->{CustomerUserExcludePrimaryCustomerID} || 0;
    $Self->{SearchPrefix} = $Self->{CustomerUserMap}->{CustomerUserSearchPrefix};

    # charset settings
    $Self->{SourceCharset}       = $Self->{CustomerUserMap}->{Params}->{SourceCharset}       || '';
    $Self->{DestCharset}         = $Self->{CustomerUserMap}->{Params}->{DestCharset}         || '';
    $Self->{CharsetConvertForce} = $Self->{CustomerUserMap}->{Params}->{CharsetConvertForce} || '';

    # db connection settings, disable Encode utf8 if source db is not utf8
    my %DatabasePreferences;
    if ( $Self->{SourceCharset} !~ /utf(-8|8)/i ) {
        $DatabasePreferences{Encode} = 0;
    }

    if ( !defined $Self->{SearchPrefix} ) {
        $Self->{SearchPrefix} = '';
    }
    $Self->{SearchSuffix} = $Self->{CustomerUserMap}->{CustomerUserSearchSuffix};
    if ( !defined $Self->{SearchSuffix} ) {
        $Self->{SearchSuffix} = '*';
    }

    # check if CustomerKey is var or int
    for my $Entry ( @{ $Self->{CustomerUserMap}->{Map} } ) {
        if ( $Entry->[0] eq 'UserLogin' && $Entry->[5] =~ /^int$/i ) {
            $Self->{CustomerKeyInteger} = 1;
            last;
        }
    }

    # set cache type
    $Self->{CacheType} = 'CustomerUser' . $Param{Count};

    # create cache object, but only if CacheTTL is set in customer config
    if ( $Self->{CustomerUserMap}->{CacheTTL} ) {
        $Self->{CacheObject} = Kernel::System::Cache->new( %{$Self} );
    }

    # create new db connect if DSN is given
    if ( $Self->{CustomerUserMap}->{Params}->{DSN} ) {
        $Self->{DBObject} = Kernel::System::DB->new(
            LogObject    => $Param{LogObject},
            ConfigObject => $Param{ConfigObject},
            MainObject   => $Param{MainObject},
            EncodeObject => $Param{EncodeObject},
            DatabaseDSN  => $Self->{CustomerUserMap}->{Params}->{DSN},
            DatabaseUser => $Self->{CustomerUserMap}->{Params}->{User},
            DatabasePw   => $Self->{CustomerUserMap}->{Params}->{Password},
            %DatabasePreferences,
            %{ $Self->{CustomerUserMap}->{Params} },
        ) || die('Can\'t connect to database!');

        # remember that we have the DBObject not from parent call
        $Self->{NotParentDBObject} = 1;
    }

    $Self->{CaseSensitive} = $Self->{CustomerUserMap}->{Params}->{CaseSensitive} || 0;

    return $Self;
}

sub CustomerName {
    my ( $Self, %Param ) = @_;

    # check needed stuff
    if ( !$Param{UserLogin} ) {
        $Self->{LogObject}->Log( Priority => 'error', Message => 'Need UserLogin!' );
        return;
    }

    # check cache
    if ( $Self->{CacheObject} ) {
        my $Name = $Self->{CacheObject}->Get(
            Type => $Self->{CacheType},
            Key  => "CustomerName::$Param{UserLogin}",
        );
        return $Name if defined $Name;
    }

    # build SQL string 1/2
    my $SQL = "SELECT ";
    if ( $Self->{CustomerUserMap}->{CustomerUserNameFields} ) {
        $SQL .= join( ", ", @{ $Self->{CustomerUserMap}->{CustomerUserNameFields} } );
    }
    else {
        $SQL .= "first_name, last_name ";
    }
    $SQL .= " FROM $Self->{CustomerTable} WHERE ";

    # check CustomerKey type
    my $UserLogin = $Param{UserLogin};
    if ( $Self->{CustomerKeyInteger} ) {

        # return if login is no integer
        return if $Param{UserLogin} !~ /^(\+|\-|)\d{1,16}$/;

        $UserLogin = $Self->{DBObject}->Quote( $UserLogin, 'Integer' );

        $SQL .= "$Self->{CustomerKey} = $UserLogin";
    }
    else {

        $UserLogin = $Self->{DBObject}->Quote($UserLogin);
        if ( $Self->{CaseSensitive} ) {
            $SQL .= "$Self->{CustomerKey} = '$UserLogin'";
        }
        else {
            $SQL .= "LOWER($Self->{CustomerKey}) = LOWER('$UserLogin')";
        }
    }

    # get data
    my $SQLConvert = $Self->_ConvertTo($SQL);
    return if !$Self->{DBObject}->Prepare( SQL => $SQLConvert, Limit => 1 );
    my @NameParts;
    while ( my @Row = $Self->{DBObject}->FetchrowArray() ) {
        for my $Field (@Row) {
            next if !$Field;
            push @NameParts, $Field;
        }
    }
    my $Name = join( ' ', @NameParts );
    $Name = $Self->_ConvertFrom($Name);

    # cache request
    if ( $Self->{CacheObject} ) {
        $Self->{CacheObject}->Set(
            Type  => $Self->{CacheType},
            Key   => "CustomerName::$Param{UserLogin}",
            Value => $Name,
            TTL   => $Self->{CustomerUserMap}->{CacheTTL},
        );
    }
    return $Name;
}

sub CustomerSearch {
    my ( $Self, %Param ) = @_;

    my %Users;
    my $Valid = defined $Param{Valid} ? $Param{Valid} : 1;

    # check needed stuff
    if ( !$Param{Search} && !$Param{UserLogin} && !$Param{PostMasterSearch} && !$Param{CustomerID} )
    {
        $Self->{LogObject}->Log(
            Priority => 'error',
            Message  => 'Need Search, UserLogin, PostMasterSearch or CustomerID!',
        );
        return;
    }

    # build SQL string 1/2
    my $SQL = "SELECT $Self->{CustomerKey} ";
    if ( $Self->{CustomerUserMap}->{CustomerUserListFields} ) {
        for my $Entry ( @{ $Self->{CustomerUserMap}->{CustomerUserListFields} } ) {
            $SQL .= ", $Entry";
        }
    }
    else {
        $SQL .= " , first_name, last_name, email ";
    }

    # get like escape string needed for some databases (e.g. oracle)
    my $LikeEscapeString = $Self->{DBObject}->GetDatabaseFunction('LikeEscapeString');

    # build SQL string 2/2
    $SQL .= " FROM $Self->{CustomerTable} WHERE ";
    if ( $Param{Search} ) {
        if ( !$Self->{CustomerUserMap}->{CustomerUserSearchFields} ) {
            $Self->{LogObject}->Log(
                Priority => 'error',
                Message =>
                    "Need CustomerUserSearchFields in CustomerUser config, unable to search for '$Param{Search}'!",
            );
            return;
        }

        my $Search = $Self->{DBObject}->QueryStringEscape( QueryString => $Param{Search} );

        $SQL .= $Self->{DBObject}->QueryCondition(
            Key           => $Self->{CustomerUserMap}->{CustomerUserSearchFields},
            Value         => $Search,
            SearchPrefix  => $Self->{SearchPrefix},
            SearchSuffix  => $Self->{SearchSuffix},
            CaseSensitive => $Self->{CaseSensitive},
        ) . ' ';
    }
    elsif ( $Param{PostMasterSearch} ) {
        if ( $Self->{CustomerUserMap}->{CustomerUserPostMasterSearchFields} ) {
            my $SQLExt = '';
            for my $Field ( @{ $Self->{CustomerUserMap}->{CustomerUserPostMasterSearchFields} } ) {
                if ($SQLExt) {
                    $SQLExt .= ' OR ';
                }
                my $PostMasterSearch = $Self->{DBObject}->Quote( $Param{PostMasterSearch}, 'Like' );
                if ( $Self->{CaseSensitive} ) {
                    $SQLExt .= " $Field LIKE '$PostMasterSearch' $LikeEscapeString ";
                }
                else {
                    $SQLExt .= " LOWER($Field) LIKE LOWER('$PostMasterSearch') $LikeEscapeString ";
                }
            }
            $SQL .= $SQLExt;
        }
    }
    elsif ( $Param{UserLogin} ) {

        my $UserLogin = $Param{UserLogin};

        # check CustomerKey type
        if ( $Self->{CustomerKeyInteger} ) {

            # return if login is no integer
            return if $Param{UserLogin} !~ /^(\+|\-|)\d{1,16}$/;

            $SQL .= "$Self->{CustomerKey} = $UserLogin";
        }
        else {
            $UserLogin = $Self->{DBObject}->Quote( $UserLogin, 'Like' );
            $UserLogin =~ s/\*/%/g;
            if ( $Self->{CaseSensitive} ) {
                $SQL .= "$Self->{CustomerKey} LIKE '$UserLogin' $LikeEscapeString";
            }
            else {
                $SQL .= "LOWER($Self->{CustomerKey}) LIKE LOWER('$UserLogin') $LikeEscapeString";
            }
        }
    }
    elsif ( $Param{CustomerID} ) {

        my $CustomerID = $Self->{DBObject}->Quote( $Param{CustomerID}, 'Like' );
        $CustomerID =~ s/\*/%/g;
        if ( $Self->{CaseSensitive} ) {
            $SQL .= "$Self->{CustomerID} LIKE '$CustomerID' $LikeEscapeString";
        }
        else {
            $SQL .= "LOWER($Self->{CustomerID}) LIKE LOWER('$CustomerID') $LikeEscapeString";
        }
    }

    # add valid option
    if ( $Self->{CustomerUserMap}->{CustomerValid} && $Valid ) {
        $SQL .= ' AND '
            . $Self->{CustomerUserMap}->{CustomerValid}
            . ' IN (' . join( ', ', $Self->{ValidObject}->ValidIDsGet() ) . ') ';
    }

    # check cache
    if ( $Self->{CacheObject} ) {
        my $Users = $Self->{CacheObject}->Get(
            Type => $Self->{CacheType} . '_CustomerSearch',
            Key  => "CustomerSearch::$SQL",
        );
        return %{$Users} if ref $Users eq 'HASH';
    }

    # get data
    my $SQLConvert = $Self->_ConvertTo($SQL);
    return if !$Self->{DBObject}->Prepare(
        SQL   => $SQLConvert,
        Limit => $Self->{UserSearchListLimit},
    );
    while ( my @Row = $Self->{DBObject}->FetchrowArray() ) {
        next if $Users{ $Row[0] };
        for my $Position ( 1 .. 8 ) {
            next if !$Row[$Position];
            $Row[$Position] = $Self->_ConvertFrom( $Row[$Position] );
            $Users{ $Row[0] } .= $Row[$Position] . ' ';
        }
        $Users{ $Row[0] } =~ s/^(.*)\s(.+?\@.+?\..+?)(\s|)$/"$1" <$2>/;
    }

    # cache request
    if ( $Self->{CacheObject} ) {
        $Self->{CacheObject}->Set(
            Type  => $Self->{CacheType} . '_CustomerSearch',
            Key   => "CustomerSearch::$SQL",
            Value => \%Users,
            TTL   => $Self->{CustomerUserMap}->{CacheTTL},
        );
    }
    return %Users;
}

sub CustomerUserList {
    my ( $Self, %Param ) = @_;

    my $Valid = defined $Param{Valid} ? $Param{Valid} : 1;

    # check cache
    if ( $Self->{CacheObject} ) {
        my $Users = $Self->{CacheObject}->Get(
            Type => $Self->{CacheType},
            Key  => "CustomerUserList::$Valid",
        );
        return %{$Users} if ref $Users eq 'HASH';
    }

    # do not use valid option if no valid option is used
    if ( !$Self->{CustomerUserMap}->{CustomerValid} ) {
        $Valid = 0;
    }

    # get data
    my %Users = $Self->{DBObject}->GetTableData(
        What  => "$Self->{CustomerKey}, $Self->{CustomerKey}, $Self->{CustomerID}",
        Table => $Self->{CustomerTable},
        Clamp => 1,
        Valid => $Valid,
    );

    # cache request
    if ( $Self->{CacheObject} ) {
        $Self->{CacheObject}->Set(
            Type  => $Self->{CacheType},
            Key   => "CustomerUserList::$Valid",
            Value => \%Users,
            TTL   => $Self->{CustomerUserMap}->{CacheTTL},
        );
    }
    return %Users;
}

sub CustomerIDList {
    my ( $Self, %Param ) = @_;

    my $Valid = defined $Param{Valid} ? $Param{Valid} : 1;
    my $SearchTerm = $Param{SearchTerm} || '';

    my $CacheType = $Self->{CacheType} . '_CustomerIDList';
    my $CacheKey  = "CustomerIDList::${Valid}::$SearchTerm";

    # check cache
    if ( $Self->{CacheObject} ) {
        my $Result = $Self->{CacheObject}->Get(
            Type => $CacheType,
            Key  => $CacheKey,
        );
        return @{$Result} if ref $Result eq 'ARRAY';
    }

    my $SQL .= "
        SELECT DISTINCT($Self->{CustomerID})
        FROM $Self->{CustomerTable}
        WHERE 1 = 1 ";

    # add valid option
    if ( $Self->{CustomerUserMap}->{CustomerValid} && $Valid ) {
        my $ValidIDs = join( ', ', $Self->{ValidObject}->ValidIDsGet() );
        $SQL .= "
            AND $Self->{CustomerUserMap}->{CustomerValid} IN ($ValidIDs) ";
    }

    # add search term
    if ($SearchTerm) {
        my $SearchTermEscaped = $Self->{DBObject}->QueryStringEscape( QueryString => $SearchTerm );

        $SQL .= ' AND ';
        $SQL .= $Self->{DBObject}->QueryCondition(
            Key           => $Self->{CustomerID},
            Value         => $SearchTermEscaped,
            SearchPrefix  => $Self->{SearchPrefix},
            SearchSuffix  => $Self->{SearchSuffix},
            CaseSensitive => $Self->{CaseSensitive},
        );
        $SQL .= ' ';
    }

    return if !$Self->{DBObject}->Prepare( SQL => $SQL );

    my @Result;

    while ( my @Row = $Self->{DBObject}->FetchrowArray() ) {
        push @Result, $Self->_ConvertFrom( $Row[0] );
    }

    # cache request
    if ( $Self->{CacheObject} ) {
        $Self->{CacheObject}->Set(
            Type  => $CacheType,
            Key   => $CacheKey,
            Value => \@Result,
            TTL   => $Self->{CustomerUserMap}->{CacheTTL},
        );
    }
    return @Result;
}

sub CustomerIDs {
    my ( $Self, %Param ) = @_;

    # check needed stuff
    if ( !$Param{User} ) {
        $Self->{LogObject}->Log( Priority => 'error', Message => 'Need User!' );
        return;
    }

    # check cache
    if ( $Self->{CacheObject} ) {
        my $CustomerIDs = $Self->{CacheObject}->Get(
            Type => $Self->{CacheType},
            Key  => "CustomerIDs::$Param{User}",
        );
        return @{$CustomerIDs} if ref $CustomerIDs eq 'ARRAY';
    }

    # get customer data
    my %Data = $Self->CustomerUserDataGet( User => $Param{User} );

    # there are multi customer ids
    my @CustomerIDs;
    if ( $Data{UserCustomerIDs} ) {

        # used separators
        for my $Split ( ';', ',', '|' ) {

            # next if separator is not there
            next if $Data{UserCustomerIDs} !~ /\Q$Split\E/;

            # split it
            my @IDs = split /\Q$Split\E/, $Data{UserCustomerIDs};
            for my $ID (@IDs) {
                $ID =~ s/^\s+//g;
                $ID =~ s/\s+$//g;
                push @CustomerIDs, $ID;
            }
            last;
        }

        # fallback if no separator got found
        if ( !@CustomerIDs ) {
            $Data{UserCustomerIDs} =~ s/^\s+//g;
            $Data{UserCustomerIDs} =~ s/\s+$//g;
            push @CustomerIDs, $Data{UserCustomerIDs};
        }
    }

    # use also the primary customer id
    if ( $Data{UserCustomerID} && !$Self->{ExcludePrimaryCustomerID} ) {
        push @CustomerIDs, $Data{UserCustomerID};
    }

    # cache request
    if ( $Self->{CacheObject} ) {
        $Self->{CacheObject}->Set(
            Type  => $Self->{CacheType},
            Key   => "CustomerIDs::$Param{User}",
            Value => \@CustomerIDs,
            TTL   => $Self->{CustomerUserMap}->{CacheTTL},
        );
    }
    return @CustomerIDs;
}

sub CustomerUserDataGet {
    my ( $Self, %Param ) = @_;

    my %Data;

    # check needed stuff
    if ( !$Param{User} ) {
        $Self->{LogObject}->Log( Priority => 'error', Message => 'Need User!' );
        return;
    }

    # build select
    my $SQL = 'SELECT ';
    for my $Entry ( @{ $Self->{CustomerUserMap}->{Map} } ) {
        $SQL .= " $Entry->[2], ";
    }
    $SQL .= $Self->{CustomerKey} . " FROM $Self->{CustomerTable} WHERE ";

    # check cache
    if ( $Self->{CacheObject} ) {
        my $Data = $Self->{CacheObject}->Get(
            Type => $Self->{CacheType},
            Key  => "CustomerUserDataGet::$Param{User}",
        );
        return %{$Data} if ref $Data eq 'HASH';
    }

    # check CustomerKey type
    my $User = $Param{User};
    if ( $Self->{CustomerKeyInteger} ) {

        # return if login is no integer
        return if $Param{User} !~ /^(\+|\-|)\d{1,16}$/;

        $SQL .= "$Self->{CustomerKey} = " . $Self->{DBObject}->Quote( $User, 'Integer' );
    }
    else {
        if ( $Self->{CaseSensitive} ) {
            $SQL .= "$Self->{CustomerKey} = '" . $Self->{DBObject}->Quote($User) . "'";
        }
        else {
            $SQL
                .= "LOWER($Self->{CustomerKey}) = LOWER('" . $Self->{DBObject}->Quote($User) . "')";
        }
    }

    # get initial data
    my $SQLConvert = $Self->_ConvertTo($SQL);
    return if !$Self->{DBObject}->Prepare( SQL => $SQLConvert );
    while ( my @Row = $Self->{DBObject}->FetchrowArray() ) {
        my $MapCounter = 0;
        for my $Entry ( @{ $Self->{CustomerUserMap}->{Map} } ) {
            $Row[$MapCounter] = $Self->_ConvertFrom( $Row[$MapCounter] );
            $Data{ $Entry->[0] } = $Row[$MapCounter];
            $MapCounter++;
        }
    }

    # check data
    if ( !$Data{UserLogin} ) {

        # cache request
        if ( $Self->{CacheObject} ) {
            $Self->{CacheObject}->Set(
                Type  => $Self->{CacheType},
                Key   => "CustomerUserDataGet::$Param{User}",
                Value => {},
                TTL   => $Self->{CustomerUserMap}->{CacheTTL},
            );
        }
        return;
    }

    # compat!
    $Data{UserID} = $Data{UserLogin};

    # get preferences
    my %Preferences = $Self->GetPreferences( UserID => $Data{UserID} );

    # add last login timestamp
    if ( $Preferences{UserLastLogin} ) {
        $Preferences{UserLastLoginTimestamp} = $Self->{TimeObject}->SystemTime2TimeStamp(
            SystemTime => $Preferences{UserLastLogin},
        );
    }

    # cache request
    if ( $Self->{CacheObject} ) {
        $Self->{CacheObject}->Set(
            Type  => $Self->{CacheType},
            Key   => "CustomerUserDataGet::$Param{User}",
            Value => { %Data, %Preferences },
            TTL   => $Self->{CustomerUserMap}->{CacheTTL},
        );
    }

    # return data
    return ( %Data, %Preferences );
}

sub CustomerUserAdd {
    my ( $Self, %Param ) = @_;

    # check ro/rw
    if ( $Self->{ReadOnly} ) {
        $Self->{LogObject}->Log( Priority => 'error', Message => 'Customer backend is read only!' );
        return;
    }

    # check needed stuff
    ENTRY:
    for my $Entry ( @{ $Self->{CustomerUserMap}->{Map} } ) {
        if ( !$Param{ $Entry->[0] } && $Entry->[4] ) {

            # skip UserLogin, will be checked later
            next ENTRY if ( $Entry->[0] eq 'UserLogin' );

            $Self->{LogObject}->Log( Priority => 'error', Message => "Need $Entry->[0]!" );
            return;
        }
    }
    if ( !$Param{UserID} ) {
        $Self->{LogObject}->Log( Priority => 'error', Message => 'Need UserID!' );
        return;
    }

    # if no UserLogin is given
    if ( !$Param{UserLogin} && $Self->{CustomerUserMap}->{AutoLoginCreation} ) {
        my ( $Sec, $Min, $Hour, $Day, $Month, $Year ) = $Self->{TimeObject}->SystemTime2Date(
            SystemTime => $Self->{TimeObject}->SystemTime(),
        );
        my $Prefix = $Self->{CustomerUserMap}->{AutoLoginCreationPrefix} || 'auto';
        $Param{UserLogin} = "$Prefix-$Year$Month$Day$Hour$Min" . int( rand(99) );
    }

    # check if user login exists
    if ( !$Param{UserLogin} ) {
        $Self->{LogObject}->Log( Priority => 'error', Message => 'Need UserLogin!' );
        return;
    }

    # check email address if already exists
    if ( $Param{UserEmail} && $Self->{CustomerUserMap}->{CustomerUserEmailUniqCheck} ) {
        my %Result = $Self->CustomerSearch(
            Valid            => 0,
            PostMasterSearch => $Param{UserEmail},
        );
        if (%Result) {
            $Self->{LogObject}->Log(
                Priority => 'error',
                Message  => 'Email already exists!',
            );
            return;
        }
    }

    # check email address mx
    if (
        $Param{UserEmail}
        && !$Self->{CheckItemObject}->CheckEmail( Address => $Param{UserEmail} )
        )
    {
        $Self->{LogObject}->Log(
            Priority => 'error',
            Message  => "Email address ($Param{UserEmail}) not valid ("
                . $Self->{CheckItemObject}->CheckError() . ")!",
        );
        return;
    }

    # quote values
    my %Value;
    for my $Entry ( @{ $Self->{CustomerUserMap}->{Map} } ) {
        if ( $Entry->[5] =~ /^int$/i ) {
            if ( $Param{ $Entry->[0] } ) {
                $Value{ $Entry->[0] }
                    = $Self->{DBObject}->Quote( $Param{ $Entry->[0] }, 'Integer' );
            }
            else {
                $Value{ $Entry->[0] } = 0;
            }
        }
        else {
            if ( $Param{ $Entry->[0] } ) {
                $Value{ $Entry->[0] }
                    = "'" . $Self->{DBObject}->Quote( $Param{ $Entry->[0] } ) . "'";
            }
            else {
                $Value{ $Entry->[0] } = "''";
            }
        }
    }

    # build insert
    my $SQL = "INSERT INTO $Self->{CustomerTable} (";
    my %SeenKey;    # If the map contains duplicated field names, insert only once.
    MAPENTRY:
    for my $Entry ( @{ $Self->{CustomerUserMap}->{Map} } ) {
        next MAPENTRY if ( lc( $Entry->[0] ) eq "userpassword" );
        next MAPENTRY if $SeenKey{ $Entry->[2] }++;
        $SQL .= " $Entry->[2], ";
    }
    $SQL .= 'create_time, create_by, change_time, change_by)';
    $SQL .= ' VALUES (';
    my %SeenValue;
    for my $Entry ( @{ $Self->{CustomerUserMap}->{Map} } ) {
        next if ( lc( $Entry->[0] ) eq "userpassword" );
        next if $SeenValue{ $Entry->[2] }++;
        $SQL .= " $Value{ $Entry->[0] }, ";
    }
    $SQL .= "current_timestamp, $Param{UserID}, current_timestamp, $Param{UserID})";
    $SQL = $Self->_ConvertTo($SQL);
    return if !$Self->{DBObject}->Do( SQL => $SQL );

    # log notice
    $Self->{LogObject}->Log(
        Priority => 'info',
        Message  => "CustomerUser: '$Param{UserLogin}' created successfully ($Param{UserID})!",
    );

    # set password
    if ( $Param{UserPassword} ) {
        $Self->SetPassword( UserLogin => $Param{UserLogin}, PW => $Param{UserPassword} );
    }

    $Self->_CustomerUserCacheClear( UserLogin => $Param{UserLogin} );

    return $Param{UserLogin};
}

sub CustomerUserUpdate {
    my ( $Self, %Param ) = @_;

    # check ro/rw
    if ( $Self->{ReadOnly} ) {
        $Self->{LogObject}->Log( Priority => 'error', Message => 'Customer backend is read only!' );
        return;
    }

    # check needed stuff
    for my $Entry ( @{ $Self->{CustomerUserMap}->{Map} } ) {
        if ( !$Param{ $Entry->[0] } && $Entry->[4] && $Entry->[0] ne 'UserPassword' ) {
            $Self->{LogObject}->Log( Priority => 'error', Message => "Need $Entry->[0]!" );
            return;
        }
    }

    # check email address
    if (
        $Param{UserEmail}
        && !$Self->{CheckItemObject}->CheckEmail( Address => $Param{UserEmail} )
        )
    {
        $Self->{LogObject}->Log(
            Priority => 'error',
            Message  => "Email address ($Param{UserEmail}) not valid ("
                . $Self->{CheckItemObject}->CheckError() . ")!",
        );
        return;
    }

    # get old user data (pw)
    my %UserData = $Self->CustomerUserDataGet( User => $Param{ID} );

    # if we update the email address, check if it already exists
    if (
        $Param{UserEmail}
        && $Self->{CustomerUserMap}->{CustomerUserEmailUniqCheck}
        && lc $Param{UserEmail} ne lc $UserData{UserEmail}
        )
    {
        my %Result = $Self->CustomerSearch(
            Valid            => 0,
            PostMasterSearch => $Param{UserEmail},
        );
        if (%Result) {
            $Self->{LogObject}->Log(
                Priority => 'error',
                Message  => 'Email already exists!',
            );
            return;
        }
    }

    # quote values
    my %Value;
    for my $Entry ( @{ $Self->{CustomerUserMap}->{Map} } ) {
        if ( $Entry->[5] =~ /^int$/i ) {
            if ( $Param{ $Entry->[0] } ) {
                $Value{ $Entry->[0] }
                    = $Self->{DBObject}->Quote( $Param{ $Entry->[0] }, 'Integer' );
            }
            else {
                $Value{ $Entry->[0] } = 0;
            }
        }
        else {
            if ( $Param{ $Entry->[0] } ) {
                $Value{ $Entry->[0] }
                    = "'" . $Self->{DBObject}->Quote( $Param{ $Entry->[0] } ) . "'";
            }
            else {
                $Value{ $Entry->[0] } = "''";
            }
        }
    }

    # update db
    my $SQL = "UPDATE $Self->{CustomerTable} SET ";
    my %SeenKey;    # If the map contains duplicated field names, insert only once.
    ENTRY:
    for my $Entry ( @{ $Self->{CustomerUserMap}->{Map} } ) {
        next ENTRY if $Entry->[7];                               # skip readonly fields
        next ENTRY if ( lc( $Entry->[0] ) eq "userpassword" );
        next ENTRY if $SeenKey{ $Entry->[2] }++;
        $SQL .= " $Entry->[2] = $Value{ $Entry->[0] }, ";
    }
    $SQL .= " change_time = current_timestamp, ";
    $SQL .= " change_by = $Param{UserID} ";
    $SQL .= " WHERE ";

    # check CustomerKey type
    if ( $Self->{CustomerKeyInteger} ) {

        # return if login is no integer
        return if $Param{ID} !~ /^(\+|\-|)\d{1,16}$/;

        $SQL .= "$Self->{CustomerKey} = " . $Self->{DBObject}->Quote( $Param{ID}, 'Integer' );
    }
    else {
        $SQL .= "LOWER($Self->{CustomerKey}) = LOWER('"
            . $Self->{DBObject}->Quote( $Param{ID} ) . "')";
    }

    $SQL = $Self->_ConvertTo($SQL);
    return if !$Self->{DBObject}->Do( SQL => $SQL );

    # check if we need to update Customer Preferences
    if ( $Param{UserLogin} ne $UserData{UserLogin} ) {

        # preferences table data
        $Self->{PreferencesTable}
            = $Self->{ConfigObject}->Get('CustomerPreferences')->{Params}->{Table}
            || 'customer_preferences';
        $Self->{PreferencesTableUserID}
            = $Self->{ConfigObject}->Get('CustomerPreferences')->{Params}->{TableUserID}
            || 'user_id';

        # update the preferences
        return if !$Self->{DBObject}->Prepare(
            SQL => "UPDATE $Self->{PreferencesTable} "
                . "SET $Self->{PreferencesTableUserID} = ? "
                . "WHERE $Self->{PreferencesTableUserID} = ?",
            Bind => [ \$Param{UserLogin}, \$Param{ID}, ],
        );
    }

    # log notice
    $Self->{LogObject}->Log(
        Priority => 'info',
        Message  => "CustomerUser: '$Param{UserLogin}' updated successfully ($Param{UserID})!",
    );

    # check pw
    if ( $Param{UserPassword} ) {
        $Self->SetPassword( UserLogin => $Param{UserLogin}, PW => $Param{UserPassword} );
    }

    $Self->_CustomerUserCacheClear( UserLogin => $Param{UserLogin} );
    if ( $Param{UserLogin} ne $UserData{UserLogin} ) {
        $Self->_CustomerUserCacheClear( UserLogin => $UserData{UserLogin} );
    }

    return 1;
}

sub SetPassword {
    my ( $Self, %Param ) = @_;

    my $Login = $Param{UserLogin};
    my $Pw = $Param{PW} || '';

    # check ro/rw
    if ( $Self->{ReadOnly} ) {
        $Self->{LogObject}->Log( Priority => 'error', Message => 'Customer backend is read only!' );
        return;
    }

    # check needed stuff
    if ( !$Param{UserLogin} ) {
        $Self->{LogObject}->Log( Priority => 'error', Message => 'Need UserLogin!' );
        return;
    }
    my $CryptedPw = '';

    # get crypt type
    my $CryptType = $Self->{ConfigObject}->Get('Customer::AuthModule::DB::CryptType') || 'sha2';

    # crypt plain (no crypt at all)
    if ( $CryptType eq 'plain' ) {
        $CryptedPw = $Pw;
    }

    # crypt with unix crypt
    elsif ( $CryptType eq 'crypt' ) {

        # encode output, needed by crypt() only non utf8 signs
        $Self->{EncodeObject}->EncodeOutput( \$Pw );
        $Self->{EncodeObject}->EncodeOutput( \$Login );

        $CryptedPw = crypt( $Pw, $Login );
        $Self->{EncodeObject}->EncodeInput( \$CryptedPw );
    }

    # crypt with md5 crypt
    elsif ( $CryptType eq 'md5' || !$CryptType ) {

        # encode output, needed by unix_md5_crypt() only non utf8 signs
        $Self->{EncodeObject}->EncodeOutput( \$Pw );
        $Self->{EncodeObject}->EncodeOutput( \$Login );

        $CryptedPw = unix_md5_crypt( $Pw, $Login );
        $Self->{EncodeObject}->EncodeInput( \$CryptedPw );
    }

    # crypt with sha1
    elsif ( $CryptType eq 'sha1' ) {

        my $SHAObject = Digest::SHA->new('sha1');

        # encode output, needed by sha1_hex() only non utf8 signs
        $Self->{EncodeObject}->EncodeOutput( \$Pw );

        $SHAObject->add($Pw);
        $CryptedPw = $SHAObject->hexdigest();
    }

<<<<<<< HEAD
    # bcrypt
    elsif ( $CryptType eq 'bcrypt'  ) {

        if ( !$Self->{MainObject}->Require('Crypt::Eksblowfish::Bcrypt') ) {
            $Self->{LogObject}->Log(
                Priority => 'error',
                Message  => "CustomerUser: '$Login' tried to store password with bcrypt but 'Crypt::Eksblowfish::Bcrypt' is not installed!",
            );
            return;
        }
=======
    # always crypt with bcrypt if possible
    elsif ( $Self->{MainObject}->Require( 'Crypt::Eksblowfish::Bcrypt', Silent => 1 ) ) {
>>>>>>> 18ddd12a

        my $Cost = 9;
        my $Salt = $Self->{MainObject}->GenerateRandomString( Length => 16 );

        # remove UTF8 flag, required by Crypt::Eksblowfish::Bcrypt
        $Self->{EncodeObject}->EncodeOutput( \$Pw );

        # calculate password hash
        my $Octets = Crypt::Eksblowfish::Bcrypt::bcrypt_hash(
            {
                key_nul => 1,
                cost    => 9,
                salt    => $Salt,
            },
            $Pw
        );

        # We will store cost and salt in the password string so that it can be decoded
        #   in future even if we use a higher cost by default.
        $CryptedPw = "BCRYPT:$Cost:$Salt:" . Crypt::Eksblowfish::Bcrypt::en_base64($Octets);
    }

    # crypt with sha2 as fallback
    else {

        my $SHAObject = Digest::SHA->new('sha256');

        # encode output, needed by sha256_hex() only non utf8 signs
        $Self->{EncodeObject}->EncodeOutput( \$Pw );

        $SHAObject->add($Pw);
        $CryptedPw = $SHAObject->hexdigest();
    }

    # update db
    for my $Entry ( @{ $Self->{CustomerUserMap}->{Map} } ) {
        if ( $Entry->[0] =~ /^UserPassword$/i ) {
            $Param{PasswordCol} = $Entry->[2];
        }
        if ( $Entry->[0] =~ /^UserLogin$/i ) {
            $Param{LoginCol} = $Entry->[2];
        }
    }

    # check if needed pw col. exists (else there is no pw col.)
    if ( $Param{PasswordCol} && $Param{LoginCol} ) {
        my $SQL = "UPDATE $Self->{CustomerTable} SET "
            . " $Param{PasswordCol} = '" . $Self->{DBObject}->Quote($CryptedPw) . "' "
            . " WHERE ";

        # check CustomerKey type
        if ( $Self->{CustomerKeyInteger} ) {

            # return if login is no integer
            return if $Param{UserLogin} !~ /^(\+|\-|)\d{1,16}$/;

            $SQL
                .= "$Param{LoginCol} = " . $Self->{DBObject}->Quote( $Param{UserLogin}, 'Integer' );
        }
        else {
            if ( $Self->{CaseSensitive} ) {
                $SQL .= "$Param{LoginCol} = '"
                    . $Self->{DBObject}->Quote( $Param{UserLogin} ) . "'";
            }
            else {
                $SQL .= "LOWER($Param{LoginCol}) = LOWER('"
                    . $Self->{DBObject}->Quote( $Param{UserLogin} ) . "')";
            }
        }

        return if !$Self->{DBObject}->Do( SQL => $SQL );

        # log notice
        $Self->{LogObject}->Log(
            Priority => 'notice',
            Message  => "CustomerUser: '$Param{UserLogin}' changed password successfully!",
        );

        $Self->_CustomerUserCacheClear( UserLogin => $Param{UserLogin} );

        return 1;
    }

    # need no pw to set
    return 1;
}

sub GenerateRandomPassword {
    my ( $Self, %Param ) = @_;

    # Generated passwords are eight characters long by default.
    my $Size = $Param{Size} || 8;

    my $Password = $Self->{MainObject}->GenerateRandomString(
        Length => $Size,
    );

    # Return the password.
    return $Password;
}

sub SetPreferences {
    my ( $Self, %Param ) = @_;

    # check needed params
    if ( !$Param{UserID} ) {
        $Self->{LogObject}->Log( Priority => 'error', Message => 'Need UserID!' );
        return;
    }

    $Self->_CustomerUserCacheClear( UserLogin => $Param{UserID} );

    return $Self->{PreferencesObject}->SetPreferences(%Param);
}

sub GetPreferences {
    my ( $Self, %Param ) = @_;

    # check needed params
    if ( !$Param{UserID} ) {
        $Self->{LogObject}->Log( Priority => 'error', Message => 'Need UserID!' );
        return;
    }

    return $Self->{PreferencesObject}->GetPreferences(%Param);
}

sub SearchPreferences {
    my ( $Self, %Param ) = @_;

    return $Self->{PreferencesObject}->SearchPreferences(%Param);
}

sub _ConvertFrom {
    my ( $Self, $Text ) = @_;

    return if !defined $Text;

    if ( !$Self->{SourceCharset} || !$Self->{DestCharset} ) {
        return $Text;
    }

    return $Self->{EncodeObject}->Convert(
        Text  => $Text,
        From  => $Self->{SourceCharset},
        To    => $Self->{DestCharset},
        Force => $Self->{CharsetConvertForce},
    );
}

sub _ConvertTo {
    my ( $Self, $Text ) = @_;

    return if !defined $Text;

    if ( !$Self->{SourceCharset} || !$Self->{DestCharset} ) {
        $Self->{EncodeObject}->EncodeInput( \$Text );
        return $Text;
    }

    return $Self->{EncodeObject}->Convert(
        Text  => $Text,
        To    => $Self->{SourceCharset},
        From  => $Self->{DestCharset},
        Force => $Self->{CharsetConvertForce},
    );
}

sub _CustomerUserCacheClear {
    my ( $Self, %Param ) = @_;

    return if !$Self->{CacheObject};

    if ( !$Param{UserLogin} ) {
        $Self->{LogObject}->Log( Priority => 'error', Message => 'Need UserLogin!' );
        return;
    }

    $Self->{CacheObject}->Delete(
        Type => $Self->{CacheType},
        Key  => "CustomerUserDataGet::$Param{UserLogin}",
    );
    $Self->{CacheObject}->Delete(
        Type => $Self->{CacheType},
        Key  => "CustomerName::$Param{UserLogin}",
    );

    # delete all search cache entries
    $Self->{CacheObject}->CleanUp(
        Type => $Self->{CacheType} . '_CustomerIDList',
    );
    $Self->{CacheObject}->CleanUp(
        Type => $Self->{CacheType} . '_CustomerSearch',
    );

    for my $Function (qw(CustomerUserList)) {
        for my $Valid ( 0 .. 1 ) {
            $Self->{CacheObject}->Delete(
                Type => $Self->{CacheType},
                Key  => "${Function}::${Valid}",
            );
        }
    }

    return 1;
}

sub DESTROY {
    my $Self = shift;

    # disconnect if it's not a parent DBObject
    if ( $Self->{NotParentDBObject} ) {
        if ( $Self->{DBObject} ) {
            $Self->{DBObject}->Disconnect();
        }
    }

    return 1;
}

1;<|MERGE_RESOLUTION|>--- conflicted
+++ resolved
@@ -947,7 +947,6 @@
         $CryptedPw = $SHAObject->hexdigest();
     }
 
-<<<<<<< HEAD
     # bcrypt
     elsif ( $CryptType eq 'bcrypt'  ) {
 
@@ -958,10 +957,6 @@
             );
             return;
         }
-=======
-    # always crypt with bcrypt if possible
-    elsif ( $Self->{MainObject}->Require( 'Crypt::Eksblowfish::Bcrypt', Silent => 1 ) ) {
->>>>>>> 18ddd12a
 
         my $Cost = 9;
         my $Salt = $Self->{MainObject}->GenerateRandomString( Length => 16 );
