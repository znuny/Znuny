--- conflicted
+++ resolved
@@ -140,108 +140,6 @@
 =cut
 
 sub _GetAttachments {
-<<<<<<< HEAD
-    my ( $Self, %Param ) = @_;
-
-    my $ConfigObject              = $Kernel::OM->Get('Kernel::Config');
-    my $DynamicFieldObject        = $Kernel::OM->Get('Kernel::System::DynamicField');
-    my $DynamicFieldBackendObject = $Kernel::OM->Get('Kernel::System::DynamicField::Backend');
-    my $ArticleObject             = $Kernel::OM->Get('Kernel::System::Ticket::Article');
-    my $StdAttachmentObject       = $Kernel::OM->Get('Kernel::System::StdAttachment');
-
-    my $AttachmentsDynamicFieldName = $ConfigObject->Get('Process::DynamicFieldProcessManagementAttachment');
-
-    $Param{Config}->{Attachment} = [];
-
-    my $DynamicFieldConfig = $DynamicFieldObject->DynamicFieldGet(
-        Name => $AttachmentsDynamicFieldName,
-    );
-    return $Param{Config}->{Attachment} if !IsHashRefWithData($DynamicFieldConfig);
-
-    # Get attachments via dynamic field Process::DynamicFieldProcessManagementAttachment.
-    my $Value = $DynamicFieldBackendObject->ValueGet(
-        DynamicFieldConfig => $DynamicFieldConfig,
-        ObjectID           => $Param{Ticket}->{TicketID},
-    );
-    return $Param{Config}->{Attachment} if !$Value;
-
-    # If attachments are selected, AgentTicketProcess->_GetAttachments()
-    # returns the following comma-separated stringified structure:
-    # ObjectType (required)
-    # ObjectID, (optional)
-    # ID, (required) FieldID or StdAttachmentID
-
-    # $Value = 'ObjectType=Article;ObjectID=1;ID=5,ObjectType=Article;ObjectID=3;ID=2';
-    my @SelectedAttachments;
-    if ( IsStringWithData($Value) ) {
-
-        # @SelectedAttachments = (
-        #     'ObjectType=Article;ObjectID=1;ID=5',
-        #     'ObjectType=Article;ObjectID=3;ID=2',
-        # )
-        @SelectedAttachments = split( ',', $Value );
-    }
-
-    return $Param{Config}->{Attachment} if !@SelectedAttachments;
-
-    ATTACHMENT:
-    for my $AttachmentString (@SelectedAttachments) {
-
-        # @Data = (
-        #     'ObjectType=Article',
-        #     'ObjectID=1',
-        #     'ID=5',
-        # )
-        my @Data = split( ';', $AttachmentString );
-
-        # %Data = (
-        #     'ObjectType => 'Article',
-        #     'ObjectID   => '1',
-        #     'ID         => '5',
-        # )
-        my %Data = map { split '=', $_ } @Data;
-
-        next ATTACHMENT if !$Data{ObjectType};
-
-        if ( $Data{ObjectType} eq 'Article' ) {
-            my %Attachment = $ArticleObject->ArticleAttachment(
-                TicketID  => $Param{Ticket}->{TicketID},
-                ArticleID => $Data{ObjectID},
-                FileID    => $Data{ID},
-            );
-
-            next ATTACHMENT if !%Attachment;
-            push @{ $Param{Config}->{Attachment} }, \%Attachment;
-        }
-
-        ## nofilter(TidyAll::Plugin::OTRS::Perl::ObjectDependencies)
-        # upcoming feature (please do not delete this) # Znuny
-        # elsif ($Data{ObjectType} eq 'StdAttachment'){
-
-        #     my %Attachment = $StdAttachmentObject->StdAttachmentGet(
-        #         ID => $Data{ID},
-        #     );
-        #     next ATTACHMENT if !%Attachment;
-        #     push @{ $Param{Config}->{Attachment} }, \%Attachment;
-        # }
-    }
-
-    my $KeepAttachments = $ConfigObject->Get('Process::DynamicFieldProcessManagementAttachment::Keep');
-    return $Param{Config}->{Attachment} if $KeepAttachments;
-
-    $DynamicFieldBackendObject->ValueSet(
-        DynamicFieldConfig => $DynamicFieldConfig,
-        ObjectID           => $Param{Ticket}->{TicketID},
-        Value              => '',
-        UserID             => 1,
-    );
-
-    return $Param{Config}->{Attachment};
-}
-
-sub _OverrideUserID {
-=======
->>>>>>> fed2a939
     my ( $Self, %Param ) = @_;
 
     my $ConfigObject              = $Kernel::OM->Get('Kernel::Config');
