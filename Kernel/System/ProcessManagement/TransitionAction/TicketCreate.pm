--- conflicted
+++ resolved
@@ -295,11 +295,7 @@
 
         # check for selected Attachments
         if ( $Param{Config}->{Attachments} ) {
-<<<<<<< HEAD
-            $Param{Config}->{Attachments} = $Self->_GetAttachments(%Param);
-=======
             $Param{Config}->{Attachment} = $Self->_GetAttachments(%Param);
->>>>>>> fed2a939
         }
 
         # Create article for the new ticket.
