<?xml version="1.0" encoding="utf-8"?>
<otrs_config version="2.0" init="Application">
    <Setting Name="Frontend::Module###AdminProcessManagement" Required="0" Valid="1">
        <Description Translatable="1">Frontend module registration for the agent interface.</Description>
        <Navigation>Frontend::Admin::ModuleRegistration</Navigation>
        <Value>
            <Item ValueType="FrontendRegistration">
                <Hash>
                    <Item Key="GroupRo">
                        <Array>
                        </Array>
                    </Item>
                    <Item Key="Group">
                        <Array>
                            <Item>admin</Item>
                        </Array>
                    </Item>
                    <Item Key="Description" Translatable="1">This module is part of the admin area of OTRS.</Item>
                    <Item Key="Title" Translatable="1">Process Management</Item>
                    <Item Key="NavBarName">Admin</Item>
                </Hash>
            </Item>
        </Value>
    </Setting>
    <Setting Name="Loader::Module::AdminProcessManagement###002-ProcessManagement" Required="0" Valid="1">
        <Description Translatable="1">Loader module registration for the agent interface.</Description>
        <Navigation>Frontend::Admin::ModuleRegistration::Loader</Navigation>
        <Value>
            <Hash>
                <Item Key="CSS">
                    <Array>
                        <Item>Core.Agent.Admin.ProcessManagement.css</Item>
                        <Item>Core.AllocationList.css</Item>
                    </Array>
                </Item>
                <Item Key="JavaScript">
                    <Array>
                        <Item>thirdparty/jsplumb-1.6.4/jsplumb.js</Item>
                        <Item>thirdparty/farahey-0.5/farahey.js</Item>
                        <Item>thirdparty/jsplumb-labelspacer/label-spacer.js</Item>
                        <Item>Core.Agent.Admin.ProcessManagement.js</Item>
                        <Item>Core.Agent.Admin.ProcessManagement.Canvas.js</Item>
                        <Item>Core.UI.AllocationList.js</Item>
                    </Array>
                </Item>
            </Hash>
        </Value>
    </Setting>
    <Setting Name="Frontend::Navigation###AdminProcessManagement###002-ProcessManagement" Required="0" Valid="0">
        <Description Translatable="1">Main menu item registration.</Description>
        <Navigation>Frontend::Admin::ModuleRegistration::MainMenu</Navigation>
        <Value>
            <Array>
                <DefaultItem ValueType="FrontendNavigation">
                    <Hash>
                    </Hash>
                </DefaultItem>
            </Array>
        </Value>
    </Setting>
    <Setting Name="Frontend::NavigationModule###AdminProcessManagement" Required="0" Valid="1">
        <Description Translatable="1">Admin area navigation for the agent interface.</Description>
        <Navigation>Frontend::Admin::ModuleRegistration::AdminOverview</Navigation>
        <Value>
            <Hash>
                <Item Key="Group">
                    <Array>
                        <Item>admin</Item>
                    </Array>
                </Item>
                <Item Key="GroupRo">
                    <Array>
                    </Array>
                </Item>
                <Item Key="Module">Kernel::Output::HTML::NavBar::ModuleAdmin</Item>
                <Item Key="Name" Translatable="1">Process Management</Item>
                <Item Key="Block">Automation</Item>
                <Item Key="Description" Translatable="1">Configure Processes.</Item>
                <Item Key="IconBig">fa-sitemap</Item>
                <Item Key="IconSmall"></Item>
            </Hash>
        </Value>
    </Setting>
    <Setting Name="Frontend::Module###AdminProcessManagementActivity" Required="0" Valid="1">
        <Description Translatable="1">Frontend module registration for the agent interface.</Description>
        <Navigation>Frontend::Admin::ModuleRegistration</Navigation>
        <Value>
            <Item ValueType="FrontendRegistration">
                <Hash>
                    <Item Key="GroupRo">
                        <Array>
                        </Array>
                    </Item>
                    <Item Key="Group">
                        <Array>
                            <Item>admin</Item>
                        </Array>
                    </Item>
                    <Item Key="Description" Translatable="1">This module is part of the admin area of OTRS.</Item>
                    <Item Key="Title" Translatable="1">Process Management Activity GUI</Item>
                    <Item Key="NavBarName"></Item>
                </Hash>
            </Item>
        </Value>
    </Setting>
    <Setting Name="Loader::Module::AdminProcessManagementActivity###002-ProcessManagement" Required="0" Valid="1">
        <Description Translatable="1">Loader module registration for the agent interface.</Description>
        <Navigation>Frontend::Admin::ModuleRegistration::Loader</Navigation>
        <Value>
            <Hash>
                <Item Key="CSS">
                    <Array>
                        <Item>Core.Agent.Admin.ProcessManagement.css</Item>
                        <Item>Core.AllocationList.css</Item>
                    </Array>
                </Item>
                <Item Key="JavaScript">
                    <Array>
                        <Item>Core.Agent.Admin.ProcessManagement.js</Item>
                        <Item>Core.UI.AllocationList.js</Item>
                    </Array>
                </Item>
            </Hash>
        </Value>
    </Setting>
    <Setting Name="Frontend::Module###AdminProcessManagementActivityDialog" Required="0" Valid="1">
        <Description Translatable="1">Frontend module registration for the agent interface.</Description>
        <Navigation>Frontend::Admin::ModuleRegistration</Navigation>
        <Value>
            <Item ValueType="FrontendRegistration">
                <Hash>
                    <Item Key="GroupRo">
                        <Array>
                        </Array>
                    </Item>
                    <Item Key="Group">
                        <Array>
                            <Item>admin</Item>
                        </Array>
                    </Item>
                    <Item Key="Description" Translatable="1">This module is part of the admin area of OTRS.</Item>
                    <Item Key="Title" Translatable="1">Process Management Activity Dialog GUI</Item>
                    <Item Key="NavBarName"></Item>
                </Hash>
            </Item>
        </Value>
    </Setting>
    <Setting Name="Loader::Module::AdminProcessManagementActivityDialog###002-ProcessManagement" Required="0" Valid="1">
        <Description Translatable="1">Loader module registration for the agent interface.</Description>
        <Navigation>Frontend::Admin::ModuleRegistration::Loader</Navigation>
        <Value>
            <Hash>
                <Item Key="CSS">
                    <Array>
                        <Item>Core.Agent.Admin.ProcessManagement.css</Item>
                        <Item>Core.AllocationList.css</Item>
                    </Array>
                </Item>
                <Item Key="JavaScript">
                    <Array>
                        <Item>Core.Agent.Admin.ProcessManagement.js</Item>
                        <Item>Core.UI.AllocationList.js</Item>
                    </Array>
                </Item>
            </Hash>
        </Value>
    </Setting>
    <Setting Name="Frontend::Module###AdminProcessManagementTransition" Required="0" Valid="1">
        <Description Translatable="1">Frontend module registration for the agent interface.</Description>
        <Navigation>Frontend::Admin::ModuleRegistration</Navigation>
        <Value>
            <Item ValueType="FrontendRegistration">
                <Hash>
                    <Item Key="GroupRo">
                        <Array>
                        </Array>
                    </Item>
                    <Item Key="Group">
                        <Array>
                            <Item>admin</Item>
                        </Array>
                    </Item>
                    <Item Key="Description" Translatable="1">This module is part of the admin area of OTRS.</Item>
                    <Item Key="Title" Translatable="1">Process Management Transition GUI</Item>
                    <Item Key="NavBarName"></Item>
                </Hash>
            </Item>
        </Value>
    </Setting>
    <Setting Name="Loader::Module::AdminProcessManagementTransition###002-ProcessManagement" Required="0" Valid="1">
        <Description Translatable="1">Loader module registration for the agent interface.</Description>
        <Navigation>Frontend::Admin::ModuleRegistration::Loader</Navigation>
        <Value>
            <Hash>
                <Item Key="CSS">
                    <Array>
                        <Item>Core.Agent.Admin.ProcessManagement.css</Item>
                    </Array>
                </Item>
                <Item Key="JavaScript">
                    <Array>
                        <Item>Core.Agent.Admin.ProcessManagement.js</Item>
                    </Array>
                </Item>
            </Hash>
        </Value>
    </Setting>
    <Setting Name="Frontend::Module###AdminProcessManagementTransitionAction" Required="0" Valid="1">
        <Description Translatable="1">Frontend module registration for the agent interface.</Description>
        <Navigation>Frontend::Admin::ModuleRegistration</Navigation>
        <Value>
            <Item ValueType="FrontendRegistration">
                <Hash>
                    <Item Key="GroupRo">
                        <Array>
                        </Array>
                    </Item>
                    <Item Key="Group">
                        <Array>
                            <Item>admin</Item>
                        </Array>
                    </Item>
                    <Item Key="Description" Translatable="1">This module is part of the admin area of OTRS.</Item>
                    <Item Key="Title" Translatable="1">Process Management Transition Action GUI</Item>
                    <Item Key="NavBarName"></Item>
                </Hash>
            </Item>
        </Value>
    </Setting>
    <Setting Name="Loader::Module::AdminProcessManagementTransitionAction###002-ProcessManagement" Required="0" Valid="1">
        <Description Translatable="1">Loader module registration for the agent interface.</Description>
        <Navigation>Frontend::Admin::ModuleRegistration::Loader</Navigation>
        <Value>
            <Hash>
                <Item Key="CSS">
                    <Array>
                        <Item>Core.Agent.Admin.ProcessManagement.css</Item>
                    </Array>
                </Item>
                <Item Key="JavaScript">
                    <Array>
                        <Item>Core.Agent.Admin.ProcessManagement.js</Item>
                    </Array>
                </Item>
            </Hash>
        </Value>
    </Setting>
    <Setting Name="Frontend::Module###AdminProcessManagementPath" Required="0" Valid="1">
        <Description Translatable="1">Frontend module registration for the agent interface.</Description>
        <Navigation>Frontend::Admin::ModuleRegistration</Navigation>
        <Value>
            <Item ValueType="FrontendRegistration">
                <Hash>
                    <Item Key="GroupRo">
                        <Array>
                        </Array>
                    </Item>
                    <Item Key="Group">
                        <Array>
                            <Item>admin</Item>
                        </Array>
                    </Item>
                    <Item Key="Description" Translatable="1">This module is part of the admin area of OTRS.</Item>
                    <Item Key="Title" Translatable="1">Process Management Path GUI</Item>
                    <Item Key="NavBarName"></Item>
                </Hash>
            </Item>
        </Value>
    </Setting>
    <Setting Name="Loader::Module::AdminProcessManagementPath###002-ProcessManagement" Required="0" Valid="1">
        <Description Translatable="1">Loader module registration for the agent interface.</Description>
        <Navigation>Frontend::Admin::ModuleRegistration::Loader</Navigation>
        <Value>
            <Hash>
                <Item Key="CSS">
                    <Array>
                        <Item>Core.Agent.Admin.ProcessManagement.css</Item>
                        <Item>Core.AllocationList.css</Item>
                    </Array>
                </Item>
                <Item Key="JavaScript">
                    <Array>
                        <Item>Core.Agent.Admin.ProcessManagement.js</Item>
                        <Item>Core.UI.AllocationList.js</Item>
                    </Array>
                </Item>
            </Hash>
        </Value>
    </Setting>
    <Setting Name="Frontend::NavBarModule###1-TicketProcesses" Required="0" Valid="1">
        <Description Translatable="1">Frontend module registration (disable ticket processes screen if no process available).</Description>
        <Navigation>Frontend::Agent::ModuleRegistration</Navigation>
        <Value>
            <Hash>
                <Item Key="Module">Kernel::Output::HTML::NavBar::AgentTicketProcess</Item>
            </Hash>
        </Value>
    </Setting>
    <!-- OTRSTicketProcesses Merged Settings Start -->
    <Setting Name="Frontend::Module###AgentTicketProcess" Required="0" Valid="1">
        <Description Translatable="1">Frontend module registration for the agent interface.</Description>
        <Navigation>Frontend::Agent::ModuleRegistration</Navigation>
        <Value>
            <Item ValueType="FrontendRegistration">
                <Hash>
                    <Item Key="Group">
                        <Array>
                        </Array>
                    </Item>
                    <Item Key="GroupRo">
                        <Array>
                        </Array>
                    </Item>
                    <Item Key="Description" Translatable="1">Create new process ticket.</Item>
                    <Item Key="Title" Translatable="1">New process ticket</Item>
                    <Item Key="NavBarName">Ticket</Item>
                </Hash>
            </Item>
        </Value>
    </Setting>
    <Setting Name="Loader::Module::AgentTicketProcess###002-ProcessManagement" Required="0" Valid="1">
        <Description Translatable="1">Loader module registration for the agent interface.</Description>
        <Navigation>Frontend::Agent::ModuleRegistration::Loader</Navigation>
        <Value>
            <Hash>
                <Item Key="CSS">
                    <Array>
                        <Item>Core.Agent.TicketProcess.css</Item>
                    </Array>
                </Item>
                <Item Key="JavaScript">
                    <Array>
                        <Item>Core.Agent.CustomerSearch.js</Item>
                        <Item>Core.Agent.CustomerSearchAutoComplete.js</Item>
                        <Item>Core.Agent.TicketAction.js</Item>
                        <Item>Core.Agent.TicketProcess.js</Item>
                        <Item>Core.TicketProcess.js</Item>
                    </Array>
                </Item>
            </Hash>
        </Value>
    </Setting>
    <Setting Name="Frontend::Navigation###AgentTicketProcess###002-ProcessManagement" Required="0" Valid="1">
        <Description Translatable="1">Main menu item registration.</Description>
        <Navigation>Frontend::Agent::ModuleRegistration::MainMenu</Navigation>
        <Value>
            <Array>
                <DefaultItem ValueType="FrontendNavigation">
                    <Hash>
                    </Hash>
                </DefaultItem>
                <Item>
                    <Hash>
                        <Item Key="Group">
                            <Array>
                            </Array>
                        </Item>
                        <Item Key="GroupRo">
                            <Array>
                            </Array>
                        </Item>
                        <Item Key="Description" Translatable="1">Create New process ticket.</Item>
                        <Item Key="Name" Translatable="1">New process ticket</Item>
                        <Item Key="Link">Action=AgentTicketProcess</Item>
                        <Item Key="LinkOption"></Item>
                        <Item Key="NavBar">Ticket</Item>
                        <Item Key="Type"></Item>
                        <Item Key="Block"></Item>
                        <Item Key="AccessKey">p</Item>
                        <Item Key="Prio">220</Item>
                    </Hash>
                </Item>
            </Array>
        </Value>
    </Setting>
    <Setting Name="Ticket::EventModulePost###9800-TicketProcessTransitions" Required="0" Valid="1">
        <Description Translatable="1">Event module registration. For more performance you can define a trigger event (e. g. Event =&gt; TicketCreate).</Description>
        <Navigation>Core::Event::Ticket</Navigation>
        <Value>
            <Hash>
                <Item Key="Module">Kernel::System::Ticket::Event::TicketProcessTransitions</Item>
                <Item Key="Transaction">1</Item>
                <Item Key="Event"></Item>
            </Hash>
        </Value>
    </Setting>
    <Setting Name="Process::DynamicFieldProcessManagementProcessID" Required="1" Valid="1">
        <Description Translatable="1">This option defines the dynamic field in which a Process Management process entity id is stored.</Description>
        <Navigation>Core::ProcessManagement</Navigation>
        <Value>
            <Item ValueType="String" ValueRegex="">ProcessManagementProcessID</Item>
        </Value>
    </Setting>
    <Setting Name="Process::DynamicFieldProcessManagementActivityID" Required="1" Valid="1">
        <Description Translatable="1">This option defines the dynamic field in which a Process Management activity entity id is stored.</Description>
        <Navigation>Core::ProcessManagement</Navigation>
        <Value>
            <Item ValueType="String" ValueRegex="">ProcessManagementActivityID</Item>
        </Value>
    </Setting>
    <Setting Name="Process::DynamicFieldProcessManagementAttachment" Required="1" Valid="1">
        <Description Translatable="1">This option defines the name of the dynamic field in which the Attachment File IDs of the TicketCreateAttachment Transition should be stored.</Description>
        <Navigation>Core::ProcessManagement</Navigation>
        <Value>
            <Item ValueType="String" ValueRegex="">ProcessManagementAttachment</Item>
        </Value>
    </Setting>
    <Setting Name="Process::ActivityDialogDescriptionShort::Attachments" Required="0" Valid="1">
        <Description Translatable="1">Default description (short) in activity dialogs for field Attachments.</Description>
        <Navigation>Core::ProcessManagement</Navigation>
        <Value>
            <Item ValueType="String" ValueRegex="" Translatable="1">Attachments to be propagated to a subticket on creation.</Item>
        </Value>
    </Setting>
    <Setting Name="Process::DefaultQueue" Required="1" Valid="1">
        <Description Translatable="1">This option defines the process tickets default queue.</Description>
        <Navigation>Core::ProcessManagement</Navigation>
        <Value>
            <Item ValueType="Entity" ValueEntityType="Queue" ValueRegex="">Raw</Item>
        </Value>
    </Setting>
    <Setting Name="Process::DefaultState" Required="1" Valid="1">
        <Description Translatable="1">This option defines the process tickets default state.</Description>
        <Navigation>Core::ProcessManagement</Navigation>
        <Value>
            <Item ValueType="Entity" ValueEntityType="State" ValueRegex="">new</Item>
        </Value>
    </Setting>
    <Setting Name="Process::DefaultLock" Required="1" Valid="1">
        <Description Translatable="1">This option defines the process tickets default lock.</Description>
        <Navigation>Core::ProcessManagement</Navigation>
        <Value>
            <Item ValueType="String" ValueRegex="">unlock</Item>
        </Value>
    </Setting>
    <Setting Name="Process::DefaultPriority" Required="1" Valid="1">
        <Description Translatable="1">This option defines the process tickets default priority.</Description>
        <Navigation>Core::ProcessManagement</Navigation>
        <Value>
            <Item ValueType="Entity" ValueEntityType="Priority" ValueRegex="">3 normal</Item>
        </Value>
    </Setting>
    <Setting Name="Ticket::Frontend::AgentTicketZoom###ProcessDisplay" UserPreferencesGroup="Advanced" UserModificationPossible="1" Required="1" Valid="1">
        <Description Translatable="1">Display settings to override defaults for Process Tickets.</Description>
        <Navigation>Frontend::Agent::View::TicketZoom</Navigation>
        <Value>
            <Hash>
                <Item Key="NavBarName" Translatable="1">Processes</Item>
                <Item Key="WidgetTitle" Translatable="1">Process Information</Item>
            </Hash>
        </Value>
    </Setting>
    <Setting Name="Ticket::Frontend::AgentTicketZoom###ProcessWidgetDynamicFieldGroups" Required="1" Valid="1">
        <Description Translatable="1">Dynamic fields groups for process widget. The key is the name of the group, the value contains the fields to be shown. Example: 'Key =&gt; My Group', 'Content: Name_X, NameY'.</Description>
        <Navigation>Frontend::Agent::View::TicketZoom</Navigation>
        <Value>
            <Hash>
            </Hash>
        </Value>
    </Setting>
    <Setting Name="Ticket::Frontend::AgentTicketZoom###ProcessWidgetDynamicField" Required="1" Valid="1">
        <Description Translatable="1">Dynamic fields shown in the process widget in ticket zoom screen of the agent interface.</Description>
        <Navigation>Frontend::Agent::View::TicketZoom</Navigation>
        <Value>
            <Hash>
                <DefaultItem ValueType="Select">
                    <Item ValueType="Option" Value="0" Translatable="1">0 - Disabled</Item>
                    <Item ValueType="Option" Value="1" Translatable="1">1 - Enabled</Item>
                </DefaultItem>
            </Hash>
        </Value>
    </Setting>
    <Setting Name="Ticket::Frontend::MenuModule###480-Process" Required="0" Valid="1">
        <Description Translatable="1">Shows a link in the menu to enroll a ticket into a process in the ticket zoom view of the agent interface.</Description>
        <Navigation>Frontend::Agent::View::TicketZoom::MenuModule</Navigation>
        <Value>
            <Hash>
                <Item Key="Module">Kernel::Output::HTML::TicketMenu::Process</Item>
                <Item Key="Name">Process</Item>
                <Item Key="Description" Translatable="1">Enroll process for this ticket</Item>
                <Item Key="Action">AgentTicketProcess</Item>
                <Item Key="Link">Action=AgentTicketProcess;IsProcessEnroll=1;TicketID=[% Data.TicketID | html %]</Item>
                <Item Key="Target"></Item>
                <Item Key="PopupType">TicketAction</Item>
                <Item Key="Cluster"></Item>
            </Hash>
        </Value>
    </Setting>
    <Setting Name="CustomerFrontend::Module###CustomerTicketProcess" Required="0" Valid="1">
        <Description Translatable="1">Frontend module registration for the customer interface.</Description>
        <Navigation>Frontend::Customer::ModuleRegistration</Navigation>
        <Value>
            <Item ValueType="FrontendRegistration">
                <Hash>
                    <Item Key="Group">
                        <Array>
                        </Array>
                    </Item>
                    <Item Key="GroupRo">
                        <Array>
                        </Array>
                    </Item>
                    <Item Key="Description" Translatable="1">Process Ticket.</Item>
                    <Item Key="NavBarName">Ticket</Item>
                    <Item Key="Title" Translatable="1">Process ticket</Item>
                </Hash>
            </Item>
        </Value>
    </Setting>
    <Setting Name="Loader::Module::CustomerTicketProcess###002-ProcessManagement" Required="0" Valid="1">
        <Description Translatable="1">Loader module registration for the customer interface.</Description>
        <Navigation>Frontend::Customer::ModuleRegistration::Loader</Navigation>
        <Value>
            <Hash>
                <Item Key="CSS">
                    <Array>
                        <Item>Core.Customer.TicketProcess.css</Item>
                    </Array>
                </Item>
                <Item Key="JavaScript">
                    <Array>
                        <Item>Core.TicketProcess.js</Item>
                        <Item>Core.Customer.TicketProcess.js</Item>
                        <Item>Core.TicketProcess.js</Item>
                    </Array>
                </Item>
            </Hash>
        </Value>
    </Setting>
    <Setting Name="CustomerFrontend::Navigation###CustomerTicketProcess###002-ProcessManagement" Required="0" Valid="1">
        <Description Translatable="1">Main menu item registration.</Description>
        <Navigation>Frontend::Customer::ModuleRegistration::MainMenu</Navigation>
        <Value>
            <Array>
                <DefaultItem ValueType="FrontendNavigation">
                    <Hash>
                    </Hash>
                </DefaultItem>
                <Item>
                    <Hash>
                        <Item Key="Group">
                            <Array>
                            </Array>
                        </Item>
                        <Item Key="GroupRo">
                            <Array>
                            </Array>
                        </Item>
                        <Item Key="Description" Translatable="1">Create new process ticket.</Item>
                        <Item Key="Name" Translatable="1">New process ticket</Item>
                        <Item Key="Link">Action=CustomerTicketProcess</Item>
                        <Item Key="LinkOption"></Item>
                        <Item Key="NavBar">Ticket</Item>
                        <Item Key="Type">Submenu</Item>
                        <Item Key="Block"></Item>
                        <Item Key="AccessKey">o</Item>
                        <Item Key="Prio">220</Item>
                    </Hash>
                </Item>
            </Array>
        </Value>
    </Setting>
    <Setting Name="CustomerFrontend::NavBarModule###10-CustomerTicketProcesses" Required="0" Valid="1">
        <Description Translatable="1">Frontend module registration (disable ticket processes screen if no process available) for Customer.</Description>
        <Navigation>Frontend::Customer::ModuleRegistration</Navigation>
        <Value>
            <Hash>
                <Item Key="Module">Kernel::Output::HTML::NavBar::CustomerTicketProcess</Item>
            </Hash>
        </Value>
    </Setting>
    <!-- OTRSTicketProcesses Merged Settings End -->
    <Setting Name="Process::Entity::Prefix" Required="1" Valid="1">
        <Description Translatable="1">Default ProcessManagement entity prefixes for entity IDs that are automatically generated.</Description>
        <Navigation>Core::ProcessManagement</Navigation>
        <Value>
            <Hash>
                <Item Key="Process">P</Item>
                <Item Key="Activity">A</Item>
                <Item Key="ActivityDialog">AD</Item>
                <Item Key="Transition">T</Item>
                <Item Key="TransitionAction">TA</Item>
            </Hash>
        </Value>
    </Setting>
    <Setting Name="Process::CacheTTL" Required="1" Valid="1">
        <Description Translatable="1">Cache time in seconds for the DB process backend.</Description>
        <Navigation>Core::ProcessManagement</Navigation>
        <Value>
            <Item ValueType="String" ValueRegex="^\d+$">3600</Item><!-- default 1 hour -->
        </Value>
    </Setting>
    <Setting Name="Process::NavBarOutput::CacheTTL" Required="1" Valid="1">
        <Description Translatable="1">Cache time in seconds for the ticket process navigation bar output module.</Description>
        <Navigation>Core::ProcessManagement</Navigation>
        <Value>
            <Item ValueType="String" ValueRegex="^\d+$">900</Item><!-- default 15 minutes -->
        </Value>
    </Setting>
    <Setting Name="Ticket::Frontend::AgentTicketProcess###StateType" Required="1" Valid="1">
        <Description Translatable="1">Determines the next possible ticket states, for process tickets in the agent interface.</Description>
        <Navigation>Frontend::Agent::View::TicketProcess</Navigation>
        <Value>
            <Array>
                <Item>new</Item>
                <Item>open</Item>
                <Item>pending auto</Item>
                <Item>pending reminder</Item>
                <Item>closed</Item>
            </Array>
        </Value>
    </Setting>
    <Setting Name="Ticket::Frontend::CustomerTicketProcess###StateType" Required="1" Valid="1">
        <Description Translatable="1">Determines the next possible ticket states, for process tickets in the customer interface.</Description>
        <Navigation>Frontend::Customer::View::TicketProcess</Navigation>
        <Value>
            <Array>
                <Item>new</Item>
                <Item>open</Item>
            </Array>
        </Value>
    </Setting>
    <Setting Name="Ticket::Frontend::AgentTicketProcess::CustomerIDReadOnly" Required="1" Valid="1">
        <Description Translatable="1">Controls if CustomerID is read-only in the agent interface.</Description>
        <Navigation>Frontend::Agent::View::TicketProcess</Navigation>
        <Value>
            <Item ValueType="Checkbox">1</Item>
        </Value>
    </Setting>
    <Setting Name="ProcessManagement::Transition::Debug::Enabled" Required="1" Valid="1">
        <Description Translatable="1">If enabled debugging information for transitions is logged.</Description>
        <Navigation>Core::ProcessManagement</Navigation>
        <Value>
            <Item ValueType="Checkbox">0</Item>
        </Value>
    </Setting>
    <Setting Name="ProcessManagement::Transition::Debug::LogPriority" Required="0" Valid="0">
        <Description Translatable="1">Defines the priority in which the information is logged and presented.</Description>
        <Navigation>Core::ProcessManagement</Navigation>
        <Value>
            <Item ValueType="Select" SelectedID="debug">
                <Item ValueType="Option" Value="debug" Translatable="1">Debug</Item>
                <Item ValueType="Option" Value="info" Translatable="1">Info</Item>
                <Item ValueType="Option" Value="notice" Translatable="1">Notice</Item>
                <Item ValueType="Option" Value="error" Translatable="1">Error</Item>
            </Item>
        </Value>
    </Setting>
    <Setting Name="ProcessManagement::Transition::Debug::Filter###00-Default" Required="0" Valid="0">
        <Description Translatable="1">Filter for debugging Transitions. Note: More filters can be added in the format &lt;OTRS_TICKET_Attribute&gt; e.g. &lt;OTRS_TICKET_Priority&gt;.</Description>
        <Navigation>Core::ProcessManagement</Navigation>
        <Value>
            <Hash>
                <Item Key="TransitionEntityID"></Item>
                <Item Key="&lt;OTRS_TICKET_TicketNumber&gt;"></Item>
            </Hash>
        </Value>
    </Setting>
    <Setting Name="DashboardBackend###0140-RunningTicketProcess" Required="0" Valid="1">
        <Description Translatable="1">Parameters for the dashboard backend of the running process tickets overview of the agent interface . "Limit" is the number of entries shown by default. "Group" is used to restrict the access to the plugin (e. g. Group: admin;group1;group2;). "Default" determines if the plugin is enabled by default or if the user needs to enable it manually. "CacheTTLLocal" is the cache time in minutes for the plugin. "Mandatory" determines if the plugin is always shown and can not be removed by agents.</Description>
        <Navigation>Frontend::Agent::View::Dashboard</Navigation>
        <Value>
            <Hash>
                <Item Key="Module">Kernel::Output::HTML::Dashboard::TicketGeneric</Item>
                <Item Key="Title" Translatable="1">Running Process Tickets</Item>
                <Item Key="Description" Translatable="1">All tickets with a reminder set where the reminder date has been reached</Item>
                <Item Key="Attributes">StateType=new;StateType=open;StateType=pending reminder;StateType=pending auto</Item>
                <Item Key="Time">UntilTime</Item>
                <Item Key="IsProcessWidget">1</Item>
                <Item Key="Limit">10</Item>
                <Item Key="Permission">rw</Item>
                <Item Key="Block">ContentLarge</Item>
                <Item Key="Group"></Item>
                <Item Key="Default">0</Item>
                <Item Key="CacheTTLLocal">0.5</Item>
                <Item Key="DefaultColumns">
                    <Hash>
                        <DefaultItem ValueType="Select">
                            <Item ValueType="Option" Value="0" Translatable="1">0 - Disabled</Item>
                            <Item ValueType="Option" Value="1" Translatable="1">1 - Available</Item>
                            <Item ValueType="Option" Value="2" Translatable="1">2 - Enabled by default</Item>
                        </DefaultItem>
                        <Item Key="Age" SelectedID="2"></Item>
                        <Item Key="DynamicField_ProcessManagementProcessID" SelectedID="2"></Item>
                        <Item Key="DynamicField_ProcessManagementActivityID" SelectedID="2"></Item>
                        <Item Key="Changed" SelectedID="1"></Item>
                        <Item Key="CustomerID" SelectedID="1"></Item>
                        <Item Key="CustomerName" SelectedID="1"></Item>
                        <Item Key="CustomerUserID" SelectedID="1"></Item>
                        <Item Key="EscalationResponseTime" SelectedID="1"></Item>
                        <Item Key="EscalationSolutionTime" SelectedID="1"></Item>
                        <Item Key="EscalationTime" SelectedID="1"></Item>
                        <Item Key="EscalationUpdateTime" SelectedID="1"></Item>
                        <Item Key="TicketNumber" SelectedID="2"></Item>
                        <Item Key="Lock" SelectedID="1"></Item>
                        <Item Key="Owner" SelectedID="1"></Item>
                        <Item Key="PendingTime" SelectedID="1"></Item>
                        <Item Key="Queue" SelectedID="1"></Item>
                        <Item Key="Responsible" SelectedID="1"></Item>
                        <Item Key="Priority" SelectedID="1"></Item>
                        <Item Key="Service" SelectedID="1"></Item>
                        <Item Key="State" SelectedID="1"></Item>
                        <Item Key="SLA" SelectedID="1"></Item>
                        <Item Key="Title" SelectedID="2"></Item>
                        <Item Key="Type" SelectedID="1"></Item>
                    </Hash>
                </Item>
                <Item Key="Mandatory">0</Item>
            </Hash>
        </Value>
    </Setting>
    <Setting Name="DynamicFields::Driver###ProcessID" Required="0" Valid="1">
        <Description Translatable="1">DynamicField backend registration.</Description>
        <Navigation>Core::DynamicFields::DriverRegistration</Navigation>
        <Value>
            <Hash>
                <Item Key="DisplayName" Translatable="1">ProcessID</Item>
                <Item Key="Module">Kernel::System::DynamicField::Driver::ProcessManagement::ProcessID</Item>
                <Item Key="ConfigDialog">AdminDynamicFieldText</Item>
                <Item Key="DisabledAdd">1</Item>
            </Hash>
        </Value>
    </Setting>
    <Setting Name="DynamicFields::Driver###ActivityID" Required="0" Valid="1">
        <Description Translatable="1">DynamicField backend registration.</Description>
        <Navigation>Core::DynamicFields::DriverRegistration</Navigation>
        <Value>
            <Hash>
                <Item Key="DisplayName" Translatable="1">ActivityID</Item>
                <Item Key="Module">Kernel::System::DynamicField::Driver::ProcessManagement::ActivityID</Item>
                <Item Key="ConfigDialog">AdminDynamicFieldText</Item>
                <Item Key="DisabledAdd">1</Item>
            </Hash>
        </Value>
    </Setting>
<<<<<<< HEAD
=======
    <Setting Name="ProcessManagement::TransitionAction::DefaultParameters###001-Framework" Required="0" Valid="1">
        <Description Translatable="1">Defines the default keys and values for the transition action module parameters. Mandatory fields are marked with "(* required)". Note: For most of the keys the AttributeID can also be used, e.g. "Owner" can be "OwnerID". Keys that define the same Attribute should only be used once, e.g. "Owner" and "OwnerID" are redundant.</Description>
        <Navigation>Core::ProcessManagement</Navigation>
        <Value>
            <Hash>
                <Item Key="ExecuteInvoker">
                    <Hash>
                        <Item Key="Webservice">(* required) Chat System</Item>
                        <Item Key="Invoker">(* required) Notify by chat</Item>
                        <Item Key="Asynchronous">0|1</Item>
                        <Item Key="UserID">1 (use to overwrite the logged user)</Item>
                    </Hash>
                </Item>
                <Item Key="TicketCreate">
                    <Hash>
                        <Item Key="ArchiveFlag">y|n</Item>
                        <Item Key="Attachments">X</Item>
                        <Item Key="Body">(* required) Some text</Item>
                        <Item Key="CommunicationChannel">Internal|Phone|Email|...</Item>
                        <Item Key="ContentType">(* required) text/html; charset=UTF-8</Item>
                        <Item Key="CustomerID">123</Item>
                        <Item Key="CustomerUser">somecustomeremail</Item>
                        <Item Key="DynamicField_FieldName">Some Value</Item>
                        <Item Key="From">Some Agent email@example.com</Item>
                        <Item Key="HistoryComment">(* required) Subticket Created</Item>
                        <Item Key="HistoryType">(* required) NewTicket</Item>
                        <Item Key="IsVisibleForCustomer">(* required) 0|1</Item>
                        <Item Key="LinkAs">Normal|Parent|Child</Item>
                        <Item Key="Lock">(* required) unlock|lock</Item>
                        <Item Key="Owner">(* required) someuserlogin</Item>
                        <Item Key="PendingTime">2021-09-01 09:00:00</Item>
                        <Item Key="PendingTimeDiff">123</Item>
                        <Item Key="Priority">(* required) 3 normal</Item>
                        <Item Key="Queue">(* required) Raw</Item>
                        <Item Key="Responsible">someuserlogin</Item>
                        <Item Key="SenderType">(* required) agent|system|customer</Item>
                        <Item Key="Service">Service A</Item>
                        <Item Key="SLA">SLA A</Item>
                        <Item Key="State">(* required) new</Item>
                        <Item Key="Subject">(* required) Some subject</Item>
                        <Item Key="TimeUnit">5</Item>
                        <Item Key="Title">(* required) Some Ticket Title</Item>
                        <Item Key="Type">Incident</Item>
                        <Item Key="UserID">1 (use to overwrite the logged user)</Item>
                    </Hash>
                </Item>
                <Item Key="TicketArticleCreate">
                    <Hash>
                        <Item Key="Body">(* required) Some text</Item>
                        <Item Key="CommunicationChannel">(* required) Internal|Phone|Email</Item>
                        <Item Key="ContentType">(* required) text/html; charset=UTF-8</Item>
                        <Item Key="DynamicField_FieldName">Some Value</Item>
                        <Item Key="From">Some Agent email@example.com</Item>
                        <Item Key="HistoryType">(* required) EmailCustomer|AddNote|WebRequestCustomer</Item>
                        <Item Key="HistoryComment">(* required) Article created</Item>
                        <Item Key="IsVisibleForCustomer">(* required) 0|1</Item>
                        <Item Key="SenderType">(* required) agent|system|customer</Item>
                        <Item Key="Subject">(* required) Some subject</Item>
                        <Item Key="To">Some Customer A customer-a@example.com</Item>
                        <Item Key="UserID">1 (use to overwrite the logged user)</Item>
                        <Item Key="UnlockOnAway">1|0</Item>
                    </Hash>
                </Item>
                <Item Key="TicketLockSet">
                    <Hash>
                        <Item Key="Lock">(* required) Lock|Unlock</Item>
                        <Item Key="UserID">1 (use to overwrite the logged user)</Item>
                    </Hash>
                </Item>
                <Item Key="DynamicFieldSet">
                    <Hash>
                        <Item Key="FieldName">(* required) Value</Item>
                        <Item Key="UserID">1 (use to overwrite the logged user)</Item>
                    </Hash>
                </Item>
                <Item Key="TicketCustomerSet">
                    <Hash>
                        <Item Key="CustomerID">(* required or CustomerUserID) 1</Item>
                        <Item Key="CustomerUserID">(* required or CustomerID) somecustomerusername</Item>
                        <Item Key="UserID">1 (use to overwrite the logged user)</Item>
                    </Hash>
                </Item>
                <Item Key="TicketQueueSet">
                    <Hash>
                        <Item Key="Queue">(* required) MyQueue::SubQueue</Item>
                        <Item Key="UserID">1 (use to overwrite the logged user)</Item>
                    </Hash>
                </Item>
                <Item Key="TicketOwnerSet">
                    <Hash>
                        <Item Key="Owner">(* required) someuserlogin</Item>
                        <Item Key="UserID">1 (use to overwrite the logged user)</Item>
                    </Hash>
                </Item>
                <Item Key="TicketResponsibleSet">
                    <Hash>
                        <Item Key="Responsible">(* required) someuserlogin</Item>
                        <Item Key="UserID">1 (use to overwrite the logged user)</Item>
                    </Hash>
                </Item>
                <Item Key="TicketServiceSet">
                    <Hash>
                        <Item Key="Service">(* required) MyService::Subservice</Item>
                        <Item Key="UserID">1 (use to overwrite the logged user)</Item>
                    </Hash>
                </Item>
                <Item Key="TicketSLASet">
                    <Hash>
                        <Item Key="SLA">(* required) SLA A</Item>
                        <Item Key="UserID">1 (use to overwrite the logged user)</Item>
                    </Hash>
                </Item>
                <Item Key="TicketStateSet">
                    <Hash>
                        <Item Key="State">(* required) open</Item>
                        <Item Key="UserID">1 (use to overwrite the logged user)</Item>
                    </Hash>
                </Item>
                <Item Key="TicketTitleSet">
                    <Hash>
                        <Item Key="Title">(* required) Some ticket title</Item>
                        <Item Key="UserID">1 (use to overwrite the logged user)</Item>
                    </Hash>
                </Item>
                <Item Key="TicketTypeSet">
                    <Hash>
                        <Item Key="Type">(* required) Default</Item>
                        <Item Key="UserID">1 (use to overwrite the logged user)</Item>
                    </Hash>
                </Item>
            </Hash>
        </Value>
    </Setting>
>>>>>>> 593fb0a5
</otrs_config><|MERGE_RESOLUTION|>--- conflicted
+++ resolved
@@ -733,8 +733,6 @@
             </Hash>
         </Value>
     </Setting>
-<<<<<<< HEAD
-=======
     <Setting Name="ProcessManagement::TransitionAction::DefaultParameters###001-Framework" Required="0" Valid="1">
         <Description Translatable="1">Defines the default keys and values for the transition action module parameters. Mandatory fields are marked with "(* required)". Note: For most of the keys the AttributeID can also be used, e.g. "Owner" can be "OwnerID". Keys that define the same Attribute should only be used once, e.g. "Owner" and "OwnerID" are redundant.</Description>
         <Navigation>Core::ProcessManagement</Navigation>
@@ -868,5 +866,4 @@
             </Hash>
         </Value>
     </Setting>
->>>>>>> 593fb0a5
 </otrs_config>