--- conflicted
+++ resolved
@@ -10,19 +10,6 @@
             </Item>
         </Value>
     </Setting>
-<<<<<<< HEAD
-    <Setting Name="Frontend::NotifyModule###1000-CloudServicesDisabled" Required="0" Valid="0">
-        <Description Translatable="1">Defines the module to display a notification if cloud services are disabled.</Description>
-        <Navigation>Frontend::Agent::FrontendNotification</Navigation>
-        <Value>
-            <Hash>
-                <Item Key="Module">Kernel::Output::HTML::Notification::AgentCloudServicesDisabled</Item>
-                <Item Key="Group">admin</Item>
-            </Hash>
-        </Value>
-    </Setting>
-=======
->>>>>>> 10c3c75d
 
 <!-- Register Cloud Services -->
     <!-- Suppport data -->
