--- conflicted
+++ resolved
@@ -18,12 +18,8 @@
     TargetNS.Init = function () {
         var Data = {
             Action:    'Mentions',
-<<<<<<< HEAD
-            Subaction: 'Remove'
-=======
             Subaction: 'Remove',
             BulkAction: 1
->>>>>>> 892b10c2
         };
 
         $('#RemoveMention').on('click',function(Event){
