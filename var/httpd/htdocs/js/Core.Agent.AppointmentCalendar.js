// --
<<<<<<< HEAD
// Copyright (C) 2001-2020 OTRS AG, https://otrs.com/
// Copyright (C) 2021 maxence GmbH, https://maxence.de/
=======
// Copyright (C) 2001-2021 OTRS AG, https://otrs.com/
// Copyright (C) 2021 Znuny GmbH, https://znuny.org/
>>>>>>> 5154c8a4
// --
// This software comes with ABSOLUTELY NO WARRANTY. For details, see
// the enclosed file COPYING for license information (GPL). If you
// did not receive this file, see https://www.gnu.org/licenses/gpl-3.0.txt.
// --

/*global Clipboard */

"use strict";

var Core = Core || {};
Core.Agent = Core.Agent || {};

/**
 * @namespace Core.Agent.AppointmentCalendar
 * @memberof Core.Agent
 * @author OTRS AG
 * @description
 *      This namespace contains the appointment calendar functions.
 */
Core.Agent.AppointmentCalendar = (function (TargetNS) {

    // Appointment days cache and ready flag
    var AppointmentDaysCache,
        AppointmentDaysCacheRefreshed = false,
        AJAXCounter = 0,
        CurrentView,
        CalendarSources = {};

    /**
     * @name Init
     * @memberof Core.Agent.AppointmentCalendar
     * @description
     *      Initializes the appointment calendar control.
     */
    TargetNS.Init = function () {
        var CalendarConfig = Core.Config.Get('CalendarConfig'),
            ResourceConfig,
            $CalendarObj = $('#calendar'),
            $DatepickerObj,
            ClipboardJS,
            CurrentAppointment = [],
            Session = {};

        if (Core.Config.Get('Action') == 'AgentAppointmentAgendaOverview') {
            TargetNS.AgentAppointmentAgendaOverview();
            return;
        }

        if (!CalendarConfig) {
            return;
        }

        $DatepickerObj = $('<div />')
            .prop('id', 'Datepicker')
            .addClass('Hidden')
            .insertAfter($CalendarObj),

        ClipboardJS = new Clipboard('.CopyToClipboard');

        if (Core.Config.Get('TeamID')) {
            ResourceConfig = {
                url: Core.Config.Get('CGIHandle'),
                type: 'POST',
                data: {
                    ChallengeToken: $('#ChallengeToken').val(),
                    Action: 'AgentAppointmentTeamList',
                    Subaction: 'ListResources',
                    TeamID: Core.Config.Get('TeamID')
                }
            };
        }

        // Initialize calendar
        $CalendarObj.fullCalendar({
            header: {
                left: 'month,agendaWeek,agendaDay timelineMonth,timelineWeek,timelineDay',
                center: 'title',
                right: 'jump,today prev,next'
            },
            customButtons: {
                jump: {
                    text: Core.Language.Translate('Jump'),
                    click: function() {
                        ShowDatepicker($CalendarObj, $DatepickerObj, $(this));
                    }
                }
            },
            defaultView: Core.Config.Get('DefaultView'),
            allDayText: Core.Language.Translate('All-day'),
            isRTL: Core.Config.Get('IsRTLLanguage'),
            columnFormat: 'ddd, D MMM',
            timeFormat: 'HH:mm',
            slotLabelFormat: 'HH:mm',
            titleFormat: 'D MMM YYYY',
            weekNumbers: true,
            weekNumberTitle: '#',
            weekNumberCalculation: 'ISO',
            eventLimit: true,
            eventLimitText: Core.Language.Translate('more'),
            height: 600,
            editable: true,
            selectable: true,
            firstDay: Core.Config.Get('CalendarWeekDayStart'),
            monthNames: [
                Core.Language.Translate('January'),
                Core.Language.Translate('February'),
                Core.Language.Translate('March'),
                Core.Language.Translate('April'),
                Core.Language.Translate('May_long'),
                Core.Language.Translate('June'),
                Core.Language.Translate('July'),
                Core.Language.Translate('August'),
                Core.Language.Translate('September'),
                Core.Language.Translate('October'),
                Core.Language.Translate('November'),
                Core.Language.Translate('December')
            ],
            monthNamesShort: [
                Core.Language.Translate('Jan'),
                Core.Language.Translate('Feb'),
                Core.Language.Translate('Mar'),
                Core.Language.Translate('Apr'),
                Core.Language.Translate('May'),
                Core.Language.Translate('Jun'),
                Core.Language.Translate('Jul'),
                Core.Language.Translate('Aug'),
                Core.Language.Translate('Sep'),
                Core.Language.Translate('Oct'),
                Core.Language.Translate('Nov'),
                Core.Language.Translate('Dec')
            ],
            dayNames: [
                Core.Language.Translate('Sunday'),
                Core.Language.Translate('Monday'),
                Core.Language.Translate('Tuesday'),
                Core.Language.Translate('Wednesday'),
                Core.Language.Translate('Thursday'),
                Core.Language.Translate('Friday'),
                Core.Language.Translate('Saturday')
            ],
            dayNamesShort: [
                Core.Language.Translate('Sun'),
                Core.Language.Translate('Mon'),
                Core.Language.Translate('Tue'),
                Core.Language.Translate('Wed'),
                Core.Language.Translate('Thu'),
                Core.Language.Translate('Fri'),
                Core.Language.Translate('Sat')
            ],
            buttonText: {
                today: Core.Language.Translate('Today'),
                month: Core.Language.Translate('Month'),
                week: Core.Language.Translate('Week'),
                day: Core.Language.Translate('Day'),
                timelineMonth: Core.Language.Translate('Timeline Month'),
                timelineWeek: Core.Language.Translate('Timeline Week'),
                timelineDay: Core.Language.Translate('Timeline Day'),
                jump: Core.Language.Translate('Jump'),
                prevDatepicker: Core.Language.Translate('Previous'),
                nextDatepicker: Core.Language.Translate('Next')
            },
            schedulerLicenseKey: 'GPL-My-Project-Is-Open-Source',
            slotDuration: '00:30:00',
            forceEventDuration: true,
            nowIndicator: true,
            timezone: 'local',
            resourceAreaWidth: '21%',
            views: {
                month: {
                    titleFormat: 'MMMM YYYY',
                    columnFormat: 'dddd'
                },
                agendaDay: {
                    titleFormat: 'D MMM YYYY',
                    resources: false
                },
                timelineMonth: {
                    slotDuration: '24:00:00',
                    duration: {
                        months: 1
                    },
                    slotLabelFormat: [
                        'D'
                    ]
                },
                timelineWeek: {
                    slotDuration: '02:00:00',
                    duration: {
                        week: 1
                    },
                    slotLabelFormat: [
                        'ddd, D MMM',
                        'HH'
                    ]
                },
                timelineDay: {
                    slotDuration: '00:30:00',
                    duration: {
                        days: 1
                    },
                    slotLabelFormat: [
                        'ddd, D MMM',
                        'HH:mm'
                    ]
                }
            },
            loading: function(IsLoading) {
                if (IsLoading) {
                    $('.CalendarWidget').addClass('Loading');
                } else {
                    $('.CalendarWidget').removeClass('Loading');
                }
            },
            viewRender: function(View) {
                var FilterViews;

                // Check if we are on a timeline view.
                if (View.name === 'timelineWeek' || View.name === 'timelineDay') {

                    // Add calendar week number to timeline view titles.
                    window.setTimeout(function () {
                        $CalendarObj.find('.fc-toolbar > div > h2').append(
                            $('<span />').addClass('fc-week-number')
                                .text(View.start.format(' #W'))
                        );
                    }, 0);

                    // Initialize restore settings button.
                    RestoreDefaultSettingsInit();
                }

                // Remember view selection
                if (CurrentView !== undefined && CurrentView !== View.name) {
                    Core.AJAX.FunctionCall(
                        Core.Config.Get('CGIHandle'),
                        {
                            ChallengeToken: $('#ChallengeToken').val(),
                            Action: 'AgentAppointmentEdit',
                            Subaction: 'UpdatePreferences',
                            OverviewScreen: Core.Config.Get('OverviewScreen') ? Core.Config.Get('OverviewScreen') : 'CalendarOverview',
                            DefaultView: View.name
                        },
                        function (Response) {
                            if (!Response.Success) {
                                Core.Debug.Log('Error updating user preferences!');
                            }
                        }
                    );
                }
                CurrentView = View.name;

                FilterViews = ["month", "agendaWeek", "agendaDay"];
                if (FilterViews.includes(CurrentView)){
                    $('.WidgetSimple.Appointments').show();
                }else{
                    $('.WidgetSimple.Appointments').hide();
                }
            },
            select: function(Start, End, JSEvent, View, Resource) {
                var Data = {
                    Start: Start,
                    End: End,
                    JSEvent: JSEvent,
                    View: View,
                    Resource: Resource
                };
                TargetNS.OpenEditDialog(Data);
                $CalendarObj.fullCalendar('unselect');
            },
            eventClick: function(CalEvent, JSEvent) {
                var Data = {
                    Start: CalEvent.start,
                    End: CalEvent.end,
                    CalEvent: CalEvent
                };
                TargetNS.OpenEditDialog(Data);
                JSEvent.stopPropagation();
                return false;
            },
            eventDrop: function(CalEvent, Delta, RevertFunc) {
                var Data = {
                    CalEvent: CalEvent,
                    PreviousAppointment: CurrentAppointment,
                    Delta: Delta,
                    RevertFunc: RevertFunc
                };
                UpdateAppointment(Data);
            },
            eventResize: function(CalEvent, Delta, RevertFunc) {
                var Data = {
                    CalEvent: CalEvent,
                    PreviousAppointment: CurrentAppointment,
                    Delta: Delta,
                    RevertFunc: RevertFunc
                };
                UpdateAppointment(Data);
            },
            eventRender: function(CalEvent, $Element) {

                var $IconContainer,
                    $Icon,
                    pluginData,
                    Filter = $('#FilterAppointments').val(),
                    Title,
                    Description;

                if (CalEvent.allDay
                    || CalEvent.recurring
                    || CalEvent.parentId
                    || CalEvent.notification
                    || CalEvent.ticketAppointmentType) {

                    // Create container and icon element
                    $IconContainer = $('<div />').addClass('Icons');
                    $Icon = $('<i />').addClass('fa');

                    // Mark appointment with appropriate icon(s)
                    if (CalEvent.allDay) {
                        $Icon.clone()
                            .addClass('fa-sun-o')
                            .appendTo($IconContainer);
                    }
                    if (CalEvent.recurring) {
                        $Icon.clone()
                            .addClass('fa-repeat')
                            .appendTo($IconContainer);
                    }
                    if (CalEvent.parentId) {
                        $Icon.clone()
                            .addClass('fa-child')
                            .appendTo($IconContainer);
                    }
                    if (CalEvent.notification) {
                        $Icon.clone()
                            .addClass('fa-bell')
                            .appendTo($IconContainer);
                    }
                    if (CalEvent.ticketAppointmentType) {
                        $Icon.clone()
                            .addClass('fa-char-' + Core.Config.Get('TicketAppointmentConfig')[CalEvent.ticketAppointmentType].Mark)
                            .appendTo($IconContainer);
                    }

                    if (CalEvent.pluginData) {
                        pluginData = Object.keys(CalEvent.pluginData).sort();

                        $.each(pluginData, function (Key,PluginKey) {
                            if (CalEvent.pluginData[PluginKey] && CalEvent.pluginData[PluginKey]['Icon'] !== 'undefined'){
                                $Icon.clone()
                                    .addClass('fa-' + CalEvent.pluginData[PluginKey]['Icon'])
                                    .appendTo($IconContainer);
                            }
                        })
                    }

                    // Prepend container to the appointment
                    $Element.find('.fc-content')
                        .prepend($IconContainer);
                }

                // FilterAppointments
                Filter ? Filter = Filter.toLowerCase() : '';
                CalEvent.title ? Title = CalEvent.title.toLowerCase() : {};
                CalEvent.description ? Description = CalEvent.description.toLowerCase() : {};

                // If we have a description we can try to Filter
                if (Description) {
                    Description = Description.includes(Filter);
                }

                // If we have a title we can try to filter
                if (Title) {
                    Title = Title.includes(Filter);
                }

                if(Title || Description || Filter.length < 1) {
                    return true;
                }
                return false;

            },
            eventResizeStart: function(CalEvent) {
                CurrentAppointment.start = CalEvent.start;
                CurrentAppointment.end = CalEvent.end;
            },
            eventDragStart: function(CalEvent) {
                CurrentAppointment.start = CalEvent.start;
                CurrentAppointment.end = CalEvent.end;
                CurrentAppointment.resourceIds = CalEvent.resourceIds;
            },
            eventMouseover: function(CalEvent, JSEvent) {
                var $TooltipObj,
                    PosX = 0,
                    PosY = 0,
                    TooltipHTML = Core.Template.Render('Agent/AppointmentCalendar/AppointmentTooltip', {
                        'PluginGroups': Core.Config.Get('PluginGroups'),
                        'PluginList': Core.Config.Get('PluginList'),
                        'CalEvent': CalEvent,
                        'TooltipTemplateResource': Core.Config.Get('TooltipTemplateResource') || 0,
                        'TicketAppointmentConfig': Core.Config.Get('TicketAppointmentConfig')
                    }),
                    DocumentVisibleLeft = $(document).scrollLeft() + $(window).width(),
                    DocumentVisibleTop = $(document).scrollTop() + $(window).height(),
                    LastXPosition,
                    LastYPosition;

                if (!JSEvent) {
                    JSEvent = window.event;
                }
                if (JSEvent.pageX || JSEvent.pageY) {
                    PosX = JSEvent.pageX;
                    PosY = JSEvent.pageY;
                } else if (JSEvent.clientX || JSEvent.clientY) {
                    PosX = JSEvent.clientX + document.body.scrollLeft + document.documentElement.scrollLeft;
                    PosY = JSEvent.clientY + document.body.scrollTop + document.documentElement.scrollTop;
                }

                // Increase positions so the tooltip do not overlap with mouse pointer
                PosX += 10;
                PosY += 10;

                if (TooltipHTML.length > 0) {

                    // Create tooltip object
                    $TooltipObj = $(TooltipHTML)
                        .offset({
                            top: PosY,
                            left: PosX
                        })
                        .appendTo('body');

                    // Re-calculate top position if needed
                    LastYPosition = PosY + $TooltipObj.height();
                    if (LastYPosition > DocumentVisibleTop) {
                        PosY = PosY - $TooltipObj.height();
                        $TooltipObj.css('top', PosY + 'px');
                    }

                    // Re-calculate left position if needed
                    LastXPosition = PosX + $TooltipObj.width();
                    if (LastXPosition > DocumentVisibleLeft) {
                        PosX = PosX - $TooltipObj.width() - 30;
                        $TooltipObj.css('left', PosX + 'px');
                    }

                    // Show the tooltip
                    $TooltipObj.fadeIn('fast');
                }
            },
            eventMouseout: function() {
                $('.AppointmentTooltip').fadeOut("fast").remove();
            },
            eventAfterAllRender: function () {

                // If the first day in timelineMonth view is not Saturday or Sunday, the first div.fc-bgevent should be removed.
                // There is a bug from fullcalendar and it can be solved here. See bug#14764.
                if (!$('.fc-timelineMonth-view .fc-slats td.fc-widget-content:eq(0)').hasClass('fc-sat')
                    && !$('.fc-timelineMonth-view .fc-slats td.fc-widget-content:eq(0)').hasClass('fc-sun')) {
                    $('.fc-timelineMonth-view .fc-bgevent-container .fc-bgevent:eq(0)').remove();
                }
            },
            events: Core.Config.Get('WorkingHoursConfig'),
            resources: ResourceConfig,
            resourceColumns: [
                {
                    labelText: Core.Language.Translate('Name'),
                    field: 'title'
                }
            ],
            resourceLabelText: Core.Language.Translate('Resources')
        });

        // Activate FilterAppointments
        $('#FilterAppointments').on('keyup',function(){
            var FilterViews = ["month", "agendaWeek", "agendaDay"];
            if (FilterViews.includes(CurrentView)){
                $CalendarObj.fullCalendar('rerenderEvents');
            }
        })

        // Initialize datepicker
        $DatepickerObj.datepicker({
            showOn: 'button',
            buttonText: Core.Language.Translate('Jump'),
            constrainInput: true,
            prevText: Core.Language.Translate('Previous'),
            nextText: Core.Language.Translate('Next'),
            firstDay: Core.Config.Get('CalendarWeekDayStart'),
            showMonthAfterYear: 0,
            monthNames: [
                Core.Language.Translate('January'),
                Core.Language.Translate('February'),
                Core.Language.Translate('March'),
                Core.Language.Translate('April'),
                Core.Language.Translate('May_long'),
                Core.Language.Translate('June'),
                Core.Language.Translate('July'),
                Core.Language.Translate('August'),
                Core.Language.Translate('September'),
                Core.Language.Translate('October'),
                Core.Language.Translate('November'),
                Core.Language.Translate('December')
            ],
            monthNamesShort: [
                Core.Language.Translate('Jan'),
                Core.Language.Translate('Feb'),
                Core.Language.Translate('Mar'),
                Core.Language.Translate('Apr'),
                Core.Language.Translate('May'),
                Core.Language.Translate('Jun'),
                Core.Language.Translate('Jul'),
                Core.Language.Translate('Aug'),
                Core.Language.Translate('Sep'),
                Core.Language.Translate('Oct'),
                Core.Language.Translate('Nov'),
                Core.Language.Translate('Dec')
            ],
            dayNames: [
                Core.Language.Translate('Sunday'),
                Core.Language.Translate('Monday'),
                Core.Language.Translate('Tuesday'),
                Core.Language.Translate('Wednesday'),
                Core.Language.Translate('Thursday'),
                Core.Language.Translate('Friday'),
                Core.Language.Translate('Saturday')
            ],
            dayNamesShort: [
                Core.Language.Translate('Sun'),
                Core.Language.Translate('Mon'),
                Core.Language.Translate('Tue'),
                Core.Language.Translate('Wed'),
                Core.Language.Translate('Thu'),
                Core.Language.Translate('Fri'),
                Core.Language.Translate('Sat')
            ],
            dayNamesMin: [
                Core.Language.Translate('Su'),
                Core.Language.Translate('Mo'),
                Core.Language.Translate('Tu'),
                Core.Language.Translate('We'),
                Core.Language.Translate('Th'),
                Core.Language.Translate('Fr'),
                Core.Language.Translate('Sa')
            ],
            isRTL: Core.Config.Get('IsRTLLanguage'),
            onSelect: function(DateText) {
                $CalendarObj.fullCalendar('gotoDate', new Date(DateText));
                $('#DatepickerOverlay').remove();
                $DatepickerObj.hide();
            },
            beforeShowDay: function(DateObject) {
                if (AppointmentDaysCacheRefreshed) {
                    return CheckDate(DateObject);
                } else {
                    return [true];
                }
            },
            onChangeMonthYear: function(Year, Month) {
                AppointmentDays($DatepickerObj, Year, Month);
            }
        });

        if (!Core.Config.Get('SessionIDCookie')) {
            Session[Core.Config.Get('SessionName')] = Core.Config.Get('SessionID');
        }

        $.each(CalendarConfig, function (Index, Calendar) {
            CalendarSources[Calendar.CalendarID] = {
                id: Calendar.CalendarID,
                url: Core.Config.Get('CGIHandle'),
                type: 'POST',
                data: $.extend(false,
                    {
                        ChallengeToken: $("#ChallengeToken").val(),
                        Action: 'AgentAppointmentList',
                        Subaction: 'ListAppointments',
                        CalendarID: Calendar.CalendarID,
                        ResourceID: Core.Config.Get('ResourceID'),
                        TeamID: Core.Config.Get('TeamID')
                    },
                    Session
                ),
                color: Calendar.Color,
                textColor: Calendar.TextColor,
                borderColor: 'rgba(0, 0, 0, 0.2)',
                startParam: 'StartTime',
                endParam: 'EndTime',

                // Workaround for removeEventSource.
                googleCalendarId: Calendar.CalendarID,

                eventDataTransform: function(AppointmentData) {
                    var TicketAppointmentConfig = Core.Config.Get('TicketAppointmentConfig');

                    return {
                        id: AppointmentData.AppointmentID,
                        parentId: AppointmentData.ParentID,
                        start: AppointmentData.StartTime,
                        startDate: AppointmentData.StartDate,
                        end: AppointmentData.EndTime,
                        endDate: AppointmentData.EndDate,
                        title: AppointmentData.Title,
                        description: AppointmentData.Description,
                        location: AppointmentData.Location,
                        calendarId: AppointmentData.CalendarID,
                        allDay: parseInt(AppointmentData.AllDay, 10) ? true : false,
                        recurring: parseInt(AppointmentData.Recurring, 10) ? true : false,
                        teamIds: AppointmentData.TeamID,
                        teamNames: AppointmentData.TeamNames,
                        resourceIds: AppointmentData.ResourceID,
                        resourceNames: AppointmentData.ResourceNames,
                        pluginData: AppointmentData.PluginData,
                        pluginDataGroup: AppointmentData.PluginDataGroup,
                        calendarName: Calendar.CalendarName,
                        calendarColor: Calendar.Color,
                        notification: AppointmentData.NotificationDate.length ? true : false,
                        notificationDate: AppointmentData.NotificationDate,
                        ticketAppointmentType: AppointmentData.TicketAppointmentStartDate,
                        startEditable: typeof AppointmentData.TicketAppointmentStartDate === 'undefined' ? true :
                            typeof TicketAppointmentConfig[AppointmentData.TicketAppointmentStartDate].NoDrag !== 'undefined' ? false : true,
                        durationEditable: typeof AppointmentData.TicketAppointmentEndDate === 'undefined' ? true :
                            typeof TicketAppointmentConfig[AppointmentData.TicketAppointmentStartDate].NoDrag !== 'undefined' ? true : false
                    };
                }
            };
        });

        $('.CalendarSwitch input[type="checkbox"]').each(function () {
            CalendarSwitchInit($(this));
        });

        // Auto open appointment create screen.
        if (Core.Config.Get('AppointmentCreate')) {
            TargetNS.OpenEditDialog({
                Start: Core.Config.Get('AppointmentCreate').Start ? $.fullCalendar.moment(Core.Config.Get('AppointmentCreate').Start) : $.fullCalendar.moment().add(1, 'hours').startOf('hour'),
                End: Core.Config.Get('AppointmentCreate').End ? $.fullCalendar.moment(Core.Config.Get('AppointmentCreate').End) : $.fullCalendar.moment().add(2, 'hours').startOf('hour'),
                PluginKey: Core.Config.Get('AppointmentCreate').PluginKey ? Core.Config.Get('AppointmentCreate').PluginKey : null,
                Search: Core.Config.Get('AppointmentCreate').Search ? Core.Config.Get('AppointmentCreate').Search : null,
                ObjectID: Core.Config.Get('AppointmentCreate').ObjectID ? Core.Config.Get('AppointmentCreate').ObjectID : null
            });
        }

        // Auto open appointment edit screen
        else if (Core.Config.Get('AppointmentID')) {
            TargetNS.OpenEditDialog({ CalEvent: { id: Core.Config.Get('AppointmentID') } });
        }

        $('#AppointmentCreateButton')
            .off('click.AppointmentCalendar')
            .on('click.AppointmentCalendar', function () {
                TargetNS.OpenEditDialog({
                    Start: $.fullCalendar.moment().add(1, 'hours').startOf('hour'),
                    End: $.fullCalendar.moment().add(2, 'hours').startOf('hour')
                });

                return false;
            });

        CalendarSettingsInit();

        ResourceSettingsInit();

        $('#Team').on('change', function() {
            $('#ChangeTeamForm').submit();
        });

        Core.UI.Table.InitTableFilter($('#FilterCalendars'), $('#Calendars'));

        ClipboardJS.on('success', function (Event) {
            $(Event.trigger).hide()
                .fadeIn();
            Event.clearSelection();
        });

        ClipboardJS.on('error', function(Event) {
            Core.Form.ErrorTooltips.InitTooltip($(Event.trigger), Core.Language.Translate('Press Ctrl+C (Cmd+C) to copy to clipboard'));
            $(Event.trigger).focus();
        });
    };

    /**
     * @private
     * @name ShowDatepicker
     * @memberof Core.Agent.AppointmentCalendar
     * @param {jQueryObject} $CalendarObj - Calendar control object.
     * @param {jQueryObject} $DatepickerObj - Datepicker control object.
     * @param {jQueryObject} $JumpButton - Datepicker button object.
     * @description
     *      Show date picker control.
     */
    function ShowDatepicker($CalendarObj, $DatepickerObj, $JumpButton) {
        var CurrentDate = $CalendarObj.fullCalendar('getDate'),
            Year = CurrentDate.format('YYYY'),
            Month = CurrentDate.format('M');

        $('<div />').prop('id', 'DatepickerOverlay')
            .appendTo($('body'))
            .on('click.AppointmentCalendar', function () {
                $(this).remove();
                $DatepickerObj.hide();
            });

        AppointmentDays($DatepickerObj, Year, Month);

        $DatepickerObj.datepicker('setDate', CurrentDate.toDate())
            .css({
                left: parseInt($JumpButton.offset().left - $DatepickerObj.outerWidth() + $JumpButton.outerWidth(), 10),
                top: parseInt($JumpButton.offset().top - $DatepickerObj.outerHeight() + $JumpButton.outerHeight(), 10)
            }).fadeIn('fast');
    }

    /**
     * @private
     * @name CheckDate
     * @memberof Core.Agent.AppointmentCalendar
     * @function
     * @param {DateObject} DateObject - A JS date object to check.
     * @returns {Array} First element is always true, second element contains the name of a CSS
     *                  class, third element a description for the date.
     * @description
     *      Check if date has an appointment.
     */
    function CheckDate(DateObject) {
        var DateMoment = $.fullCalendar.moment(DateObject),
            DayAppointments = AppointmentDaysCache[DateMoment.format('YYYY-MM-DD')],
            DayClass = DayAppointments ? 'Highlight' : '',
            DayDescription = DayAppointments ? DayAppointments.toString() : '';

        return [true, DayClass, DayDescription];
    }

    /**
     * @private
     * @name AppointmentDays
     * @memberof Core.Agent.AppointmentCalendar
     * @param {jQueryObject} $DatepickerObj - Datepicker control object.
     * @param {Integer} Year - Selected year.
     * @param {Integer} Month - Selected month (1-12).
     * @description
     *      Caches the list of appointment days for later use.
     */
    function AppointmentDays($DatepickerObj, Year, Month) {
        var StartTime = $.fullCalendar.moment(Year + '-' + Month, 'YYYY-M').startOf('month'),
            EndTime = $.fullCalendar.moment(Year + '-' + Month, 'YYYY-M').add(1, 'months').startOf('month'),
            Data = {
                ChallengeToken: $('#ChallengeToken').val(),
                Action: 'AgentAppointmentList',
                Subaction: 'AppointmentDays',
                StartTime: StartTime.format('YYYY-MM-DD'),
                EndTime: EndTime.format('YYYY-MM-DD')
            };

        $DatepickerObj.addClass('AJAXLoading');
        AppointmentDaysCacheRefreshed = false;

        Core.AJAX.FunctionCall(
            Core.Config.Get('CGIHandle'),
            Data,
            function (Response) {
                if (Response) {
                    AppointmentDaysCache = Response;
                    AppointmentDaysCacheRefreshed = true;
                    $DatepickerObj.removeClass('AJAXLoading');

                    // Refresh the date picker because this call is asynchronous
                    $DatepickerObj.datepicker('refresh');
                }
            }
        );
    }

    /**
     * @public
     * @name ShowWaitingDialog
     * @memberof Core.Agent.AppointmentCalendar
     * @description
     *      Shows waiting dialog.
     */
    TargetNS.ShowWaitingDialog = function () {
        Core.UI.Dialog.ShowContentDialog('<div class="Spacing Center"><span class="AJAXLoader" title="' + Core.Language.Translate('Loading...') + '"></span></div>', Core.Language.Translate('Loading...'), '10px', 'Center', true);
    }

    /**
     * @public
     * @name OpenEditDialog
     * @memberof Core.Agent.AppointmentCalendar
     * @param {Object} AppointmentData - Hash with appointment data.
     * @param {Moment} AppointmentData.Start - Moment object with start date/time.
     * @param {Moment} AppointmentData.End - Moment object with end date/time.
     * @param {Object} AppointmentData.CalEvent - Calendar event object (FullCalendar).
     * @param {Object} AppointmentData.Resource - Calendar resource object (FullCalendar).
     * @description
     *      This method opens the appointment dialog after selecting a time period or an appointment.
     */
    TargetNS.OpenEditDialog = function (AppointmentData) {
        var Data = {
            ChallengeToken: $('#ChallengeToken').val(),
            Action: 'AgentAppointmentEdit',
            Subaction: 'EditMask',
            AppointmentID: AppointmentData.CalEvent ? AppointmentData.CalEvent.id : null,
            StartYear: !AppointmentData.CalEvent ? AppointmentData.Start.year() : null,
            StartMonth: !AppointmentData.CalEvent ? AppointmentData.Start.month() + 1 : null,
            StartDay: !AppointmentData.CalEvent ? AppointmentData.Start.date() : null,
            StartHour: !AppointmentData.CalEvent ? AppointmentData.Start.hour() : null,
            StartMinute: !AppointmentData.CalEvent ? AppointmentData.Start.minute() : null,
            EndYear: !AppointmentData.CalEvent ? AppointmentData.End.year() : null,
            EndMonth: !AppointmentData.CalEvent ? AppointmentData.End.month() + 1 : null,
            EndDay: !AppointmentData.CalEvent ? AppointmentData.End.date() : null,
            EndHour: !AppointmentData.CalEvent ? AppointmentData.End.hour() : null,
            EndMinute: !AppointmentData.CalEvent ? AppointmentData.End.minute() : null,
            AllDay: !AppointmentData.CalEvent ? (AppointmentData.End.hasTime() ? '0' : '1') : null,
            TeamID: AppointmentData.Resource ? [ AppointmentData.Resource.TeamID ] : null,
            ResourceID: AppointmentData.Resource ? [ AppointmentData.Resource.id ] : null,
            PluginKey: AppointmentData.PluginKey ? AppointmentData.PluginKey : null,
            Search: AppointmentData.Search ? AppointmentData.Search : null,
            ObjectID: AppointmentData.ObjectID ? AppointmentData.ObjectID : null
        };

        // Make end time for all day appointments inclusive
        if (Data.AllDay && Data.AllDay === '1') {
            AppointmentData.End.subtract(1, 'day');
            Data.EndYear = AppointmentData.End.year();
            Data.EndMonth = AppointmentData.End.month() + 1;
            Data.EndDay = AppointmentData.End.date();
            Data.EndHour = AppointmentData.End.hour();
            Data.EndMinute = AppointmentData.End.minute();
        }

        function EditDialog() {
            TargetNS.ShowWaitingDialog();
            Core.AJAX.FunctionCall(
                Core.Config.Get('CGIHandle'),
                Data,
                function (HTML) {
                    Core.UI.Dialog.ShowContentDialog(HTML, Core.Language.Translate('Appointment'), '10px', 'Center', true, undefined, true, 'modal-lg');
                    Core.UI.InputFields.Activate($('.Dialog:visible'));

                    TargetNS.AgentAppointmentEdit();
                }, 'html'
            );
        }

        // Repeating event
        if (AppointmentData.CalEvent && AppointmentData.CalEvent.parentId) {
            Core.UI.Dialog.ShowDialog({
                Title: Core.Language.Translate('This is a repeating appointment'),
                HTML: Core.Language.Translate('Would you like to edit just this occurrence or all occurrences?'),
                Modal: true,
                CloseOnClickOutside: true,
                CloseOnEscape: true,
                PositionTop: '20%',
                PositionLeft: 'Center',
                Buttons: [
                    {
                        Label: Core.Language.Translate('All occurrences'),
                        Class: 'Primary CallForAction',
                        Function: function() {
                            Data.AppointmentID = AppointmentData.CalEvent.parentId;
                            EditDialog();
                        }
                    },
                    {
                        Label: Core.Language.Translate('Just this occurrence'),
                        Class: 'CallForAction',
                        Function: EditDialog
                    },
                    {
                        Type: 'Close',
                        Label: Core.Language.Translate('Close this dialog')
                    }
                ]
            });
        } else {
            EditDialog();
        }
    }

    /**
     * @private
     * @name UpdateAppointment
     * @memberof Core.Agent.AppointmentCalendar
     * @param {Object} AppointmentData - Hash with appointment data.
     * @param {Object} AppointmentData.CalEvent - Calendar event object (FullCalendar).
     * @description
     *      This method updates the appointment with supplied data.
     */
    function UpdateAppointment(AppointmentData) {
        var Data = {
            ChallengeToken: $('#ChallengeToken').val(),
            Action: 'AgentAppointmentEdit',
            Subaction: 'EditAppointment',
            AppointmentID: AppointmentData.CalEvent.id,
            StartYear: AppointmentData.CalEvent.start.year(),
            StartMonth: AppointmentData.CalEvent.start.month() + 1,
            StartDay: AppointmentData.CalEvent.start.date(),
            StartHour: AppointmentData.CalEvent.start.hour(),
            StartMinute: AppointmentData.CalEvent.start.minute(),
            EndYear: AppointmentData.CalEvent.end.year(),
            EndMonth: AppointmentData.CalEvent.end.month() + 1,
            EndDay: AppointmentData.CalEvent.end.date(),
            EndHour: AppointmentData.CalEvent.end.hour(),
            EndMinute: AppointmentData.CalEvent.end.minute(),
            AllDay: AppointmentData.CalEvent.end.hasTime() ? '0' : '1',
            Recurring: AppointmentData.CalEvent.recurring ? '1' : '0',
            TeamID: AppointmentData.CalEvent.teamIds ? AppointmentData.CalEvent.teamIds : undefined,
            ResourceID: AppointmentData.CalEvent.resourceIds ? AppointmentData.CalEvent.resourceIds :
                AppointmentData.CalEvent.resourceId ? [ AppointmentData.CalEvent.resourceId ] : undefined,
            Plugin: AppointmentData.CalEvent.pluginData,
        };

        // Assigned resource didn't change
        if (
            AppointmentData.CalEvent.resourceId
            && AppointmentData.PreviousAppointment.resourceIds
            && $.inArray(
                AppointmentData.CalEvent.resourceId,
                AppointmentData.PreviousAppointment.resourceIds
            ) !== -1
        ) {
            Data.ResourceID = AppointmentData.PreviousAppointment.resourceIds;
        }

        function Update() {
            Core.UI.Dialog.CloseDialog($('.Dialog:visible'));
            Core.AJAX.FunctionCall(
                Core.Config.Get('CGIHandle'),
                Data,
                function (Response) {
                    if (Response.Success) {
                        $('#calendar').fullCalendar('refetchEvents');
                    } else {
                        AppointmentData.RevertFunc();
                    }

                    // Close the dialog
                    Core.UI.Dialog.CloseDialog($('.Dialog:visible'));
                }
            );
        }

        // Make end time for all day appointments inclusive
        if (AppointmentData.CalEvent.allDay) {
            AppointmentData.CalEvent.end.subtract(1, 'day');
            Data.EndYear = AppointmentData.CalEvent.end.year();
            Data.EndMonth = AppointmentData.CalEvent.end.month() + 1;
            Data.EndDay = AppointmentData.CalEvent.end.date();
            Data.EndHour = AppointmentData.CalEvent.end.hour();
            Data.EndMinute = AppointmentData.CalEvent.end.minute();
        }

        // Repeating event
        if (AppointmentData.CalEvent.parentId) {
            Core.UI.Dialog.ShowDialog({
                Title: Core.Language.Translate('This is a repeating appointment'),
                HTML: Core.Language.Translate('Would you like to edit just this occurrence or all occurrences?'),
                Modal: true,
                CloseOnClickOutside: true,
                CloseOnEscape: true,
                PositionTop: '20%',
                PositionLeft: 'Center',
                Buttons: [
                    {
                        Label: Core.Language.Translate('All occurrences'),
                        Class: 'Primary CallForAction',
                        Function: function() {
                            Data.AppointmentID = AppointmentData.CalEvent.parentId;
                            Data.Recurring = '1';
                            Data.UpdateDelta = AppointmentData.Delta.asSeconds();
                            if (
                                AppointmentData.CalEvent.start.diff(AppointmentData.PreviousAppointment.start, 'seconds')
                                === Data.UpdateDelta
                                &&
                                AppointmentData.CalEvent.end.diff(AppointmentData.PreviousAppointment.end, 'seconds')
                                === Data.UpdateDelta
                            ) {
                                Data.UpdateType = 'Both';
                            }
                            else if (
                                AppointmentData.PreviousAppointment.start.diff(AppointmentData.CalEvent.start, 'seconds')
                                === Data.UpdateDelta
                            ) {
                                Data.UpdateType = 'StartTime';
                                Data.UpdateDelta = Data.UpdateDelta * -1;
                            }
                            else if (
                                AppointmentData.CalEvent.end.diff(AppointmentData.PreviousAppointment.end, 'seconds')
                                === Data.UpdateDelta
                            ) {
                                Data.UpdateType = 'EndTime';
                            }
                            Update();
                        }
                    },
                    {
                        Label: Core.Language.Translate('Just this occurrence'),
                        Class: 'CallForAction',
                        Function: function() {
                            AppointmentData.CalEvent.parentId = null;
                            Update();
                        }
                    },
                    {
                        Type: 'Close',
                        Label: Core.Language.Translate('Close this dialog'),
                        Function: function() {
                            Core.UI.Dialog.CloseDialog($('.Dialog:visible'));
                            AppointmentData.RevertFunc();
                        }
                    }
                ]
            });
        } else {
            Update();
        }
    }

    /**
     * @private
     * @name CalendarSwitchInit
     * @memberof Core.Agent.AppointmentCalendar
     * @param {jQueryObject} $CalendarSwitch - calendar checkbox element.
     * @description
     *      This method initializes calendar checkbox behavior and loads multiple calendars to the
     *      FullCalendar control.
     */
    function CalendarSwitchInit($CalendarSwitch) {

        // Initialize enabled sources
        if ($CalendarSwitch.prop('checked')) {
            $('#calendar').fullCalendar('addEventSource', CalendarSources[$CalendarSwitch.data('id')]);
        }

        // Register change event handler
        $CalendarSwitch.off('change.AppointmentCalendar').on('change.AppointmentCalendar', function() {
            if ($('.CalendarSwitch input:checked').length > Core.Config.Get('CalendarLimit')) {
                $CalendarSwitch.prop('checked', false);
                Core.UI.Dialog.ShowAlert(Core.Language.Translate('Too many active calendars'), Core.Language.Translate('Please either turn some off first or increase the limit in configuration.'));
            } else {
                CalendarSwitchSource($CalendarSwitch);
            }
        });
    }

    /**
     * @private
     * @name CalendarSwitchSource
     * @memberof Core.Agent.AppointmentCalendar
     * @param {jQueryObject} $CalendarSwitch - calendar checkbox element.
     * @description
     *      This method enables/disables calendar source in FullCalendar control and stores
     *      selection to user preferences.
     */
    function CalendarSwitchSource($CalendarSwitch) {
        var CalendarSelection = [];

        // Show/hide the calendar appointments
        if ($CalendarSwitch.prop('checked')) {
            $('#calendar').fullCalendar('addEventSource', CalendarSources[$CalendarSwitch.data('id')]);
        } else {
            $('#calendar').fullCalendar('removeEventSource', $CalendarSwitch.data('id'));
        }

        // Get all checked calendars
        $.each($('.CalendarSwitch input:checked'), function (Index, Element) {
            CalendarSelection.push($(Element).data('id'));
        });

        // Store selection in user preferences
        Core.AJAX.FunctionCall(
            Core.Config.Get('CGIHandle'),
            {
                ChallengeToken: $('#ChallengeToken').val(),
                Action: 'AgentAppointmentEdit',
                Subaction: 'UpdatePreferences',
                OverviewScreen: Core.Config.Get('OverviewScreen') ? Core.Config.Get('OverviewScreen') : 'CalendarOverview',
                CalendarSelection: JSON.stringify(CalendarSelection)
            },
            function (Response) {
                if (!Response.Success) {
                    Core.Debug.Log('Error updating user preferences!');
                }
            }
        );
    }

    /**
     * @name LocationLinkInit
     * @memberof Core.Agent.AppointmentCalendar
     * @param {jQueryObject} $LocationObj - location field.
     * @param {jQueryObject} $LocationLinks - location links.
     * @description
     *      This method initializes location link behavior.
     */
    TargetNS.LocationLinkInit = function ($LocationObj, $LocationLinks) {
        var LocationValue = $LocationObj.val() || $LocationObj.text();

        $LocationLinks.each(function (Index, Element) {
            var $LinkObj = $(Element),
                BaseURL  = $LinkObj.data('baseUrl');

            // Update link URL and show it if location is set
            if (LocationValue.length > 0 && LocationValue !== '-') {
                $LinkObj.attr('href', BaseURL + encodeURIComponent(LocationValue))
                    .fadeIn('fast');
            }

            // Otherwise, hide the link
            else {
                $LinkObj.fadeOut('fast');
            }
        });

        // Register key up event handler
        $LocationObj.off('keyup.AppointmentCalendar').on('keyup.AppointmentCalendar', function() {
            TargetNS.LocationLinkInit($LocationObj, $LocationLinks);
        });
    }

    /**
     * @name AllDayInit
     * @memberof Core.Agent.AppointmentCalendar
     * @param {jQueryObject} $AllDay - all day checkbox element.
     * @description
     *      This method initializes all day checkbox behavior.
     */
    TargetNS.AllDayInit = function ($AllDay) {
        if ($('#StartMonth:disabled').length > 0) {
            return;
        }

        // Show/hide the start hour/minute and complete end time
        if ($AllDay.prop('checked')) {
            $('#StartHour,#StartMinute,#EndHour,#EndMinute').val('0')
                .prop('disabled', true)
                .prop('readonly', true);
        } else {
            $('#StartHour,#StartMinute,#EndHour,#EndMinute')
                .prop('disabled', false)
                .prop('readonly', false);
        }

        // Register change event handler
        $AllDay.off('change.AppointmentCalendar').on('change.AppointmentCalendar', function() {
            TargetNS.AllDayInit($AllDay);
        });
    }

    /**
     * @name RecurringInit
     * @memberof Core.Agent.AppointmentCalendar
     * @param {Object} Fields - Array with references to recurring fields.
     * @param {jQueryObject} Fields.$Recurring - field with recurring flag.
     * @param {jQueryObject} Fields.$RecurrenceType - drop down with recurrence type
     * @param {jQueryObject} Fields.$RecurrenceCustomType - Recurrence pattern
     * @param {jQueryObject} Fields.$RecurrenceCustomTypeStringDiv - Custom type drop-down
     * @param {jQueryObject} Fields.$RecurrenceIntervalText - interval text
     * @param {jQueryObject} Fields.$RecurrenceCustomWeeklyDiv - contains week days table
     * @param {jQueryObject} Fields.$RecurrenceCustomMonthlyDiv - contains month days table
     * @param {jQueryObject} Fields.$RecurrenceCustomYearlyDiv - contains months table
     * @param {jQueryObject} Fields.$RecurrenceLimitDiv - layer with recurrence limit fields.
     * @param {jQueryObject} Fields.$RecurrenceLimit - drop down with recurrence limit field.
     * @param {jQueryObject} Fields.$RecurrenceCountDiv - layer with reccurence count field.
     * @param {jQueryObject} Fields.$RecurrenceUntilDiv - layer with reccurence until fields.
     * @param {jQueryObject} Fields.$RecurrenceUntilDay - select field for reccurence until day.
     * @description
     *      This method initializes recurrence fields behavior.
     */
    TargetNS.RecurringInit = function (Fields) {

        function RecInit(Fields) {
            var Days = [],
                MonthDays = [],
                Months = [],
                Index;

            if ($('input#Days').length) {
                Days = $('input#Days').val().split(',');
            }
            if ($('input#MonthDays').length) {
                MonthDays = $('input#MonthDays').val().split(',');
            }
            if ($('input#MonthDays').length) {
                Months = $('input#Months').val().split(',');
            }

            for (Index = 0; Index < Days.length; Index++) {
                if (Days[Index] != "") {
                    $("#RecurrenceCustomWeeklyDiv button[value=" + Days[Index] + "]")
                        .addClass("fc-state-active");
                }
            }

            for (Index = 0; Index < MonthDays.length; Index++) {
                if (MonthDays[Index] != "") {
                    $("#RecurrenceCustomMonthlyDiv button[value=" + MonthDays[Index] + "]")
                        .addClass("fc-state-active");
                }
            }

            for (Index = 0; Index < Months.length; Index++) {
                if (Months[Index] != "") {
                    $("#RecurrenceCustomYearlyDiv button[value=" + Months[Index] + "]")
                        .addClass("fc-state-active");
                }
            }

            if (Fields.$RecurrenceType.val() == 0) {
                Fields.$Recurring.val(0);
                Fields.$RecurrenceCustomTypeStringDiv.hide();
                Fields.$RecurrenceCustomWeeklyDiv.hide();
                Fields.$RecurrenceCustomMonthlyDiv.hide();
                Fields.$RecurrenceCustomYearlyDiv.hide();

                Fields.$RecurrenceLimitDiv.hide();
                Fields.$RecurrenceCountDiv.hide();
                Fields.$RecurrenceUntilDiv.hide();

                // Skip validation of RecurrenceUntil fields
                Fields.$RecurrenceUntilDay.addClass('ValidationIgnore');
            }
            else if (Fields.$RecurrenceType.val() == 'Custom') {
                Fields.$Recurring.val(1);
                Fields.$RecurrenceCustomTypeStringDiv.show();

                if (Fields.$RecurrenceCustomType.val()=="CustomDaily") {
                    Fields.$RecurrenceCustomWeeklyDiv.hide();
                    Fields.$RecurrenceCustomMonthlyDiv.hide();
                    Fields.$RecurrenceCustomYearlyDiv.hide();
                    Fields.$RecurrenceIntervalText.find('span')
                        .hide()
                        .end()
                        .find('.TextDay')
                        .show();
                }
                else if (Fields.$RecurrenceCustomType.val()=="CustomWeekly") {
                    Fields.$RecurrenceCustomWeeklyDiv.show();

                    Fields.$RecurrenceCustomMonthlyDiv.hide();
                    Fields.$RecurrenceCustomYearlyDiv.hide();
                    Fields.$RecurrenceIntervalText.find('span')
                        .hide()
                        .end()
                        .find('.TextWeek')
                        .show();
                }
                else if (Fields.$RecurrenceCustomType.val()=="CustomMonthly") {
                    Fields.$RecurrenceCustomMonthlyDiv.show();

                    Fields.$RecurrenceCustomWeeklyDiv.hide();
                    Fields.$RecurrenceCustomYearlyDiv.hide();
                    Fields.$RecurrenceIntervalText.find('span')
                        .hide()
                        .end()
                        .find('.TextMonth')
                        .show();
                }
                else if (Fields.$RecurrenceCustomType.val()=="CustomYearly") {
                    Fields.$RecurrenceCustomYearlyDiv.show();

                    Fields.$RecurrenceCustomWeeklyDiv.hide();
                    Fields.$RecurrenceCustomMonthlyDiv.hide();
                    Fields.$RecurrenceIntervalText.find('span')
                        .hide()
                        .end()
                        .find('.TextYear')
                        .show();
                }

                Fields.$RecurrenceLimitDiv.show();
                Fields.$RecurrenceLimit.off('change.AppointmentCalendar').on('change.AppointmentCalendar', function() {
                    if ($(this).val() == 1) {
                        Fields.$RecurrenceCountDiv.hide();
                        Fields.$RecurrenceUntilDiv.show();

                        // Resume validation of RecurrenceUntil fields
                        Fields.$RecurrenceUntilDay.removeClass('ValidationIgnore');
                    } else {
                        Fields.$RecurrenceUntilDiv.hide();
                        Fields.$RecurrenceCountDiv.show();

                        // Skip validation of RecurrenceUntil fields
                        Fields.$RecurrenceUntilDay.addClass('ValidationIgnore');
                    }
                }).trigger('change.AppointmentCalendar');

                Core.UI.InputFields.Activate(Fields.$RecurrenceCustomTypeStringDiv);
                Core.UI.InputFields.Activate(Fields.$RecurrenceLimitDiv);
            }
            else {
                Fields.$Recurring.val(1);
                Fields.$RecurrenceLimitDiv.show();

                Fields.$RecurrenceCustomTypeStringDiv.hide();
                Fields.$RecurrenceCustomWeeklyDiv.hide();
                Fields.$RecurrenceCustomMonthlyDiv.hide();
                Fields.$RecurrenceCustomYearlyDiv.hide();

                Fields.$RecurrenceLimit.off('change.AppointmentCalendar').on('change.AppointmentCalendar', function() {
                    if ($(this).val() == 1) {
                        Fields.$RecurrenceCountDiv.hide();
                        Fields.$RecurrenceUntilDiv.show();

                        // Resume validation of RecurrenceUntil fields
                        Fields.$RecurrenceUntilDay.removeClass('ValidationIgnore');
                    } else {
                        Fields.$RecurrenceUntilDiv.hide();
                        Fields.$RecurrenceCountDiv.show();

                        // Skip validation of RecurrenceUntil fields
                        Fields.$RecurrenceUntilDay.addClass('ValidationIgnore');
                    }
                }).trigger('change.AppointmentCalendar');
                Core.UI.InputFields.Activate(Fields.$RecurrenceLimitDiv);
            }

            Fields.$RecurrenceCustomType.off('change.AppointmentCalendar').on('change.AppointmentCalendar', function() {
                TargetNS.RecurringInit(Fields);
            });
        }

        Fields.$RecurrenceType.off('change.AppointmentCalendar').on('change.AppointmentCalendar', function() {
            RecInit(Fields);
        }).trigger('change.AppointmentCalendar');
    }

    /**
     * @name NotificationInit
     * @memberof Core.Agent.AppointmentCalendar
     * @param {Object} Fields - Array with references to reminder fields.
     * @param {jQueryObject} Fields.$Notification - drop down with system notification selection.
     * @param {jQueryObject} Fields.$NotificationCustomStringDiv - custom selection of system notification date
     * @description
     *      This method initializes the reminder section behavior.
     */
    TargetNS.NotificationInit = function (Fields) {
        var NotificationCustomStringDiv = Fields.$NotificationCustomStringDiv.attr('id');

        if (Fields.$NotificationTemplate.val() !== 'Custom') {

            // hide the custom fields
            Fields.$NotificationCustomStringDiv.hide();
        }
        else {

            // custom field is needed
            Fields.$NotificationCustomStringDiv.show();

            // initialize modern fields on custom selection
            Core.UI.InputFields.InitSelect($('select.Modernize'));
        }

        // disable enable the different custom fields
        if (Fields.$NotificationCustomRelativeInput.prop('checked')) {

            // enable relative date fields
            Fields.$NotificationCustomRelativeInput.val(1);
            Fields.$NotificationCustomRelativeUnitCount.prop('disabled', false).prop('readonly', false);
            Fields.$NotificationCustomRelativeUnit.prop('disabled', false);
            Fields.$NotificationCustomRelativePointOfTime.prop('disabled', false);

            // disable the custom date time fields
            Fields.$NotificationCustomDateTimeInput.val('');
            Fields.$NotificationCustomDateTimeDay.prop('disabled', true);
            Fields.$NotificationCustomDateTimeMonth.prop('disabled', true);
            Fields.$NotificationCustomDateTimeYear.prop('disabled', true);
            Fields.$NotificationCustomDateTimeHour.prop('disabled', true);
            Fields.$NotificationCustomDateTimeMinute.prop('disabled', true);
        }
        else {

            // enable the custom date time input
            Fields.$NotificationCustomDateTimeInput.val(1);
            Fields.$NotificationCustomDateTimeInput.prop('checked', true);
            Fields.$NotificationCustomDateTimeDay.prop('disabled', false);
            Fields.$NotificationCustomDateTimeMonth.prop('disabled', false);
            Fields.$NotificationCustomDateTimeYear.prop('disabled', false);
            Fields.$NotificationCustomDateTimeHour.prop('disabled', false);
            Fields.$NotificationCustomDateTimeMinute.prop('disabled', false);

            // disable relative date fields
            Fields.$NotificationCustomRelativeInput.val('');
            Fields.$NotificationCustomRelativeInput.prop('checked', false);
            Fields.$NotificationCustomRelativeUnitCount.prop('disabled', true).prop('readonly', true);
            Fields.$NotificationCustomRelativeUnit.prop('disabled', true);
            Fields.$NotificationCustomRelativePointOfTime.prop('disabled', true);
        }

        // TODO: Workaround for InputFields bug in the framework (disabled attribute not checked after initialization)
        Core.UI.InputFields.Deactivate('#' + Core.App.EscapeSelector(NotificationCustomStringDiv));
        Core.UI.InputFields.Activate('#' + Core.App.EscapeSelector(NotificationCustomStringDiv));

        // Register change event handler
        Fields.$NotificationTemplate.off('change.AppointmentCalendar').on('change.AppointmentCalendar', function() {
            TargetNS.NotificationInit(Fields);
        });

        Fields.$NotificationCustomRelativeInput.off('change.AppointmentCalendar').on('change.AppointmentCalendar', function() {

            // handle radio buttons
            Fields.$NotificationCustomRelativeInput.prop('checked', true);
            Fields.$NotificationCustomDateTimeInput.prop('checked', false);

            // process changes
            TargetNS.NotificationInit(Fields);
        });

        Fields.$NotificationCustomDateTimeInput.off('change.AppointmentCalendar').on('change.AppointmentCalendar', function() {

            // handle radio buttons
            Fields.$NotificationCustomDateTimeInput.prop('checked', true);
            Fields.$NotificationCustomRelativeInput.prop('checked', false);

            // process changes
            TargetNS.NotificationInit(Fields);
        });
    }

    /**
     * @name TeamInit
     * @memberof Core.Agent.AppointmentCalendar
     * @param {jQueryObject} $TeamIDObj - field with list of teams.
     * @param {jQueryObject} $ResourceIDObj - field with list of resources.
     * @param {jQueryObject} $TeamValueObj - field with read only values for team.
     * @param {jQueryObject} $ResourceValueObj - field with read only values for resources.
     * @description
     *      This method initializes team fields behavior.
     */
    TargetNS.TeamInit = function ($TeamIDObj, $ResourceIDObj, $TeamValueObj, $ResourceValueObj) {
        $TeamIDObj.off('change.AppointmentCalendar').on('change.AppointmentCalendar', function () {
            var Data = {
                ChallengeToken: $('#ChallengeToken').val(),
                Action: 'AgentAppointmentEdit',
                Subaction: 'TeamUserList',
                TeamID: $TeamIDObj.val()
            };

            ToggleAJAXLoader($ResourceIDObj, true);

            Core.AJAX.FunctionCall(
                Core.Config.Get('CGIHandle'),
                Data,
                function (Response) {
                    var SelectedID = $ResourceIDObj.val();
                    if (Response.TeamUserList) {
                        $ResourceIDObj.empty();
                        $.each(Response.TeamUserList, function (Index, Value) {
                            var NewOption = new Option(Value, Index);

                            // Overwrite option text, because of wrong html quoting of text content.
                            // (This is needed for IE.)
                            NewOption.innerHTML = Core.App.EscapeHTML(Value);

                            // Restore selection
                            if (SelectedID && SelectedID.indexOf(Index) > -1) {
                                NewOption.selected = true;
                            }

                            $ResourceIDObj.append(NewOption);
                        });

                        // Trigger custom redraw event for InputFields
                        $ResourceIDObj.trigger('redraw.InputField');
                    }
                    ToggleAJAXLoader($ResourceIDObj, false);
                }
            );
        });

        function CollapseValues($ValueObj, Values) {
            $ValueObj.html('');
            $.each(Values, function (Index, Value) {
                var Count = Values.length,
                    TooltipIndex = $('.Dialog').css('z-index');

                if (Index < 2) {
                    $ValueObj.html($ValueObj.html() + Value + '<br>');
                } else {
                    Values.splice(-Count, 2);
                    $('<a />').attr('href', '#')
                        .addClass('DialogTooltipLink')
                        .text(Core.Language.Translate('+%s more', Count-2))
                        .off('click.AppointmentCalendar')
                        .on('click.AppointmentCalendar', function (Event) {
                            var $TooltipObj,
                                PosX = 0,
                                PosY = 0,
                                TooltipHTML = '<p>' + Values.join('<br>') + '</p>',
                                DocumentVisibleLeft = $(document).scrollLeft() + $(window).width(),
                                DocumentVisibleTop = $(document).scrollTop() + $(window).height(),
                                LastXPosition,
                                LastYPosition;

                            // Close existing tooltips
                            $('.DialogTooltip').remove();

                            if (Event.pageX || Event.pageY) {
                                PosX = Event.pageX;
                                PosY = Event.pageY;
                            } else if (Event.clientX || Event.clientY) {
                                PosX = Event.clientX + document.body.scrollLeft + document.documentElement.scrollLeft;
                                PosY = Event.clientY + document.body.scrollTop + document.documentElement.scrollTop;
                            }

                            // Increase positions so the tooltip do not overlap with mouse pointer
                            PosX += 10;
                            PosY += 5;

                            if (typeof TooltipIndex !== 'undefined') {
                                TooltipIndex = parseInt(TooltipIndex, 10) + 500;
                            }
                            else{
                                TooltipIndex = 4000;
                            }

                            // Create tooltip object
                            $TooltipObj = $('<div/>').addClass('AppointmentTooltip DialogTooltip Hidden')
                                .offset({
                                    top: PosY,
                                    left: PosX
                                })
                                .html(TooltipHTML)
                                .css('z-index', TooltipIndex)
                                .css('width', 'auto')
                                .off('click.AppointmentCalendar')
                                .on('click.AppointmentCalendar', function (Event) {
                                    Event.stopPropagation();
                                })
                                .appendTo('body');

                            // Re-calculate top position if needed
                            LastYPosition = PosY + $TooltipObj.height();
                            if (LastYPosition > DocumentVisibleTop) {
                                PosY = PosY - $TooltipObj.height();
                                $TooltipObj.css('top', PosY + 'px');
                            }

                            // Re-calculate left position if needed
                            LastXPosition = PosX + $TooltipObj.width();
                            if (LastXPosition > DocumentVisibleLeft) {
                                PosX = PosX - $TooltipObj.width() - 30;
                                $TooltipObj.css('left', PosX + 'px');
                            }

                            // Show the tooltip
                            $TooltipObj.fadeIn('fast');

                            // Close tooltip on any outside click
                            $(document).off('click.AppointmentCalendar')
                                .on('click.AppointmentCalendar', function (Event) {
                                    $('.Close').on('click', function(){
                                        $('.DialogTooltip').remove();
                                    });
                                    if (!$(Event.target).closest('.DialogTooltipLink').length) {
                                        $('.DialogTooltip').remove();
                                        $(document).off('click.AppointmentCalendar');
                                    }
                                });
                        })
                        .appendTo($ValueObj);
                    return false;
                }
            });
        }

        // Collapse read only values
        if ($TeamValueObj.length) {
            CollapseValues($TeamValueObj, $TeamValueObj.html().split('<br>'));
        }
        if ($ResourceValueObj.length) {
            CollapseValues($ResourceValueObj, $ResourceValueObj.html().split('<br>'));
        }
    }

    /**
     * @private
     * @name CalendarSettingsInit
     * @memberof Core.Agent.AppointmentCalendar
     * @description
     *      This method initializes calendar settings behavior.
     */
    function CalendarSettingsInit() {
        var $CalendarSettingsObj = $('#CalendarSettingsButton'),
            CalendarSettingsDialogHTML;

        if (!$CalendarSettingsObj.length) {
            return;
        }

        CalendarSettingsDialogHTML = Core.Template.Render('Agent/AppointmentCalendar/CalendarSettingsDialog', {
            'ShownAppointmentsStrg': Core.Config.Get('ShownAppointmentsStrg')
        });

        // Calendar settings button
        $CalendarSettingsObj.off('click.AppointmentCalendar').on('click.AppointmentCalendar', function (Event) {
            Core.UI.Dialog.ShowContentDialog(CalendarSettingsDialogHTML, Core.Language.Translate('Settings'), '10px', 'Center', true,
                [
                    {
                        Label: Core.Language.Translate('Save'),
                        Class: 'Primary',
                        Function: function () {
                            var $ShownAppointments = $('#ShownAppointments'),
                                Data = {
                                    ChallengeToken: $('#ChallengeToken').val(),
                                    Action: 'AgentAppointmentEdit',
                                    Subaction: 'UpdatePreferences',
                                    OverviewScreen: Core.Config.Get('OverviewScreen') ? Core.Config.Get('OverviewScreen') : 'CalendarOverview',
                                    ShownAppointments: $ShownAppointments.val()
                                };

                            Core.Agent.AppointmentCalendar.ShowWaitingDialog();

                            Core.AJAX.FunctionCall(
                                Core.Config.Get('CGIHandle'),
                                Data,
                                function (Response) {
                                    if (!Response.Success) {
                                        Core.Debug.Log('Error updating user preferences!');
                                    }
                                    window.location.href = Core.Config.Get('Baselink') + 'Action=AgentAppointment' + (Core.Config.Get('OverviewScreen') ? Core.Config.Get('OverviewScreen') : 'CalendarOverview');
                                }
                            );
                        }
                    }
                ], true);

            Event.preventDefault();
            Event.stopPropagation();

            return false;
        });

        // Show settings dialog immediately
        if (Core.Config.Get('CalendarSettingsShow')) {
            $CalendarSettingsObj.trigger('click.AppointmentCalendar');
        }
    }

    /**
     * @private
     * @name ResourceSettingsInit
     * @memberof Core.Agent.AppointmentCalendar
     * @description
     *      This method initializes resource settings behavior.
     */
    function ResourceSettingsInit() {
        var $ResourceSettingsObj = $('#ResourceSettingsButton'),
            ResourceSettingsDialogHTML;

        if (!$ResourceSettingsObj.length) {
            return;
        }

        ResourceSettingsDialogHTML = Core.Template.Render('Agent/AppointmentCalendar/ResourceSettingsDialog', Core.Config.Get('ShownResourceSettings'));

        // Resource settings button
        $ResourceSettingsObj.off('click.AppointmentCalendar').on('click.AppointmentCalendar', function (Event) {
            Core.UI.Dialog.ShowContentDialog(ResourceSettingsDialogHTML, Core.Language.Translate('Settings'), '10px', 'Center', true,
                [
                    {
                        Label: Core.Language.Translate('Save'),
                        Class: 'Primary',
                        Function: function () {
                            var $ListContainer = $('.AllocationListContainer').find('.AssignedFields'),
                                ShownResources = [],
                                Data = {
                                    ChallengeToken: $('#ChallengeToken').val(),
                                    Action: 'AgentAppointmentEdit',
                                    Subaction: 'UpdatePreferences',
                                    OverviewScreen: Core.Config.Get('OverviewScreen') ? Core.Config.Get('OverviewScreen') : 'ResourceOverview',
                                    TeamID: $('#Team').val()
                                };

                            if (isJQueryObject($ListContainer) && $ListContainer.length) {
                                $.each($ListContainer.find('li'), function() {
                                    ShownResources.push($(this).attr('data-fieldname'));
                                });
                            }
                            Data.ShownResources = JSON.stringify(ShownResources);

                            Core.Agent.AppointmentCalendar.ShowWaitingDialog();

                            Core.AJAX.FunctionCall(
                                Core.Config.Get('CGIHandle'),
                                Data,
                                function (Response) {
                                    if (!Response.Success) {
                                        Core.Debug.Log('Error updating user preferences!');
                                    }
                                    location.reload();
                                }
                            );
                        }
                    }
                ], true);

            Event.preventDefault();
            Event.stopPropagation();

            Core.Agent.TableFilters.SetAllocationList();

            return false;
        });

        // Initialize restore settings button.
        RestoreDefaultSettingsInit();
    }

    /**
     * @private
     * @name ResourceSettingsInit
     * @memberof Core.Agent.AppointmentCalendar
     * @description
     *      Adds restore default settings button (trash can) to view and initializes its behavior.
     */
    function RestoreDefaultSettingsInit() {
        var $RestoreSettingsObj;

        // Skip if button is not needed or we already have one.
        if (
            !Core.Config.Get('RestoreDefaultSettings')
            || $('#RestoreDefaultSettings').length > 0
            )
        {
            return;
        }

        // Create the button.
        $RestoreSettingsObj = $('<a />').attr('id', 'RestoreDefaultSettings')
            .attr('href', '#')
            .attr('title', Core.Language.Translate('Restore default settings'))
            .append($('<i />').addClass('fa fa-trash'));

        // Add it to the column header.
        $('tr.fc-super + tr .fc-cell-content').append($RestoreSettingsObj);

        // Register click handler.
        $RestoreSettingsObj.off('click.AppointmentCalendar').on('click.AppointmentCalendar', function (Event) {
            Core.AJAX.FunctionCall(
                Core.Config.Get('CGIHandle'),
                {
                    ChallengeToken: $('#ChallengeToken').val(),
                    Action: 'AgentAppointmentEdit',
                    Subaction: 'UpdatePreferences',
                    OverviewScreen: Core.Config.Get('OverviewScreen') ? Core.Config.Get('OverviewScreen') : 'ResourceOverview',
                    RestoreDefaultSettings: 'ShownResources',
                    TeamID: $('#Team').val()
                },
                function (Response) {
                    if (!Response.Success) {
                        Core.Debug.Log('Error updating user preferences!');
                    }
                    location.reload();
                }
            );

            Event.preventDefault();
            Event.stopPropagation();

            return false;
        });
    }

    /**
     * @private
     * @name ToggleAJAXLoader
     * @memberof Core.Agent.AppointmentCalendar
     * @function
     * @param {jQueryObject} $Element - Object reference of the field which is updated
     * @param {Boolean} Show - Show or hide the AJAX loader image
     * @description
     *      Shows and hides an ajax loader for every element which is updates via ajax.
     */
    function ToggleAJAXLoader($Element, Show) {
        var $Loader = $('#AJAXLoader' + $Element.attr('id')),
            LoaderHTML = '<span id="AJAXLoader' + $Element.attr('id') + '" class="AJAXLoader"></span>';

        // Element not present
        if (!$Element.length) {
            return;
        }

        // Show or hide the loader
        if (Show) {
            if (!$Loader.length) {
                $Element.after(LoaderHTML);
            } else {
                $Loader.show();
            }
        } else {
            if ($Loader.length) {
                $Loader.hide();
            }
        }
    }

    /**
     * @name PluginInit
     * @memberof Core.Agent.AppointmentCalendar
     * @param {jQueryObject} $PluginFields - fields with different plugin searches.
     * @description
     *      This method initializes plugin fields behavior.
     */
    TargetNS.PluginInit = function ($PluginFields) {

        function InitRemoveButtons() {
            $('.RemoveButton').off('click.AppointmentCalendar').on('click.AppointmentCalendar', function () {
                var $RemoveObj = $(this),
                    PluginKey = $RemoveObj.data('pluginKey'),
                    $PluginDataObj = $('#Plugin_' + Core.App.EscapeSelector(PluginKey) + '_LinkList'),
                    PluginData = JSON.parse($PluginDataObj.val()),
                    LinkID = $RemoveObj.data('linkId').toString(),
                    $Parent = $RemoveObj.parent(),
                    $PluginContainer = $Parent.parent();

                PluginData.splice(PluginData.indexOf(LinkID), 1);
                $PluginDataObj.val(JSON.stringify(PluginData));

                $Parent.remove();

                if ($PluginContainer.children().length == 0) {
                    $PluginContainer.text('');
                }

                return false;
            });
        }

        function AddLink(PluginKey, PluginURL, LinkID, LinkName) {
            var $PluginContainerObj = $('#PluginContainer_' + Core.App.EscapeSelector(PluginKey)),
                $PluginDataObj = $('#Plugin_' + Core.App.EscapeSelector(PluginKey) + '_LinkList'),
                PluginData = JSON.parse($PluginDataObj.val()),
                $ExistingLinks = $PluginContainerObj.find('.Link_' + Core.App.EscapeSelector(LinkID)),
                $LinkContainerObj = $('<div />'),
                $URLObj = $('<a />'),
                $RemoveObj = $('<a />'),
                LinkURL = PluginURL.replace('%s', LinkID);

            if ($ExistingLinks.length > 0) {
                return;
            }

            PluginData.push(LinkID);
            $PluginDataObj.val(JSON.stringify(PluginData));

            $LinkContainerObj.addClass('Link_' + Core.App.EscapeSelector(LinkID));

            $URLObj.attr('href', LinkURL)
                .attr('target', '_blank')
                .text(LinkName)
                .appendTo($LinkContainerObj);

            $RemoveObj.attr('href', '#')
                .addClass('RemoveButton icon-hover-md')
                .data('pluginKey', PluginKey)
                .data('linkId', LinkID)
                .append(
                    $('<i />').addClass('fa fa-trash-o')
                )
                .appendTo($LinkContainerObj);

            $LinkContainerObj.appendTo($PluginContainerObj);
            InitRemoveButtons();
        }

        $PluginFields.each(function () {
            var $Element = $(this),
                PluginKey = $Element.data('pluginKey'),
                PluginURL = $Element.data('pluginUrl');

            // Skip already initialized fields
            if ($Element.hasClass('ui-autocomplete-input')) {
                return true;
            }

            Core.UI.Autocomplete.Init($Element, function (Request, Response) {
                    var URL = Core.Config.Get('CGIHandle'),
                        CurrentAJAXNumber = ++AJAXCounter,
                        Data = {
                            ChallengeToken: $('#ChallengeToken').val(),
                            Action: 'AgentAppointmentPluginSearch',
                            PluginKey: PluginKey,
                            Term: Request.term + '*',
                            MaxResults: 20
                        };

                    $Element.data('AutoCompleteXHR', Core.AJAX.FunctionCall(URL, Data, function (Result) {
                        var Data = [];

                        // Check if the result is from the latest ajax request
                        if (AJAXCounter !== CurrentAJAXNumber) {
                            return false;
                        }

                        $.each(Result, function () {
                            Data.push({
                                label: this.Value,
                                key:  this.Key,
                                value: this.Value
                            });
                        });
                        Response(Data);
                    }));
            }, function (Event, UI) {
                Event.stopPropagation();
                $Element.val('').trigger('select.Autocomplete');
                AddLink(PluginKey, PluginURL, UI.item.key, UI.item.label);

                return false;
            }, PluginKey);
        });

        InitRemoveButtons();
    }

    /**
     * @name EditAppointment
     * @param {Object} Data - Hash with call and appointment data.
     * @param {Integer} Data.AppointmentID - Appointment ID.
     * @param {Integer} Data.Action - Edit action.
     * @param {Integer} Data.Subaction - Edit subaction.
     * @param {Integer} Data.Title - Appointment title.
     * @param {Integer} Data.Description - Appointment description.
     * @param {Integer} Data.Location - Appointment location.
     * @param {Integer} Data.StartYear - Appointment start year.
     * @param {Integer} Data.StartMonth - Appointment start month.
     * @param {Integer} Data.StartDay - Appointment start day.
     * @param {Integer} Data.StartHour - Appointment start hour.
     * @param {Integer} Data.StartMinute - Appointment start minute.
     * @param {Integer} Data.EndYear - Appointment end year.
     * @param {Integer} Data.EndMonth - Appointment end month.
     * @param {Integer} Data.EndDay - Appointment end day.
     * @param {Integer} Data.EndHour - Appointment end hour.
     * @param {Integer} Data.EndMinute - Appointment end minute.
     * @param {Integer} Data.AllDay - Is appointment an all-day appointment (0|1)?
     * @description
     *      This method submits an edit appointment call to the backend and refreshes the view.
      */
    TargetNS.EditAppointment = function (Data) {
        if (Core.Config.Get('Action') === 'AgentAppointmentAgendaOverview') {
            $('.OverviewControl').addClass('Loading');
        }

        Core.AJAX.FunctionCall(
            Core.Config.Get('CGIHandle'),
            Data,
            function (Response) {
                if (Response.Success) {
                    $('#calendar').fullCalendar('refetchEvents');

                    // Close the dialog
                    Core.UI.Dialog.CloseDialog($('.Dialog:visible'));

                    // Reload page if necessary
                    if (Core.Config.Get('Action') === 'AgentAppointmentAgendaOverview') {
                        window.location.reload();
                    }
                }
                else {
                    if (Response.Error) {
                        alert(Response.Error);
                    }
                }
            }
        );
    };

    /**
     * @name AgentAppointmentAgendaOverview
     * @memberof Core.Agent.AppointmentCalendar
     * @description
     *      This method initializes functionalities for AgentAppointmentAgentOverview screen.
     */
    TargetNS.AgentAppointmentAgendaOverview = function () {
        var Config = Core.Config.Get('AppointmentAgendaOverview');

        $('#AppointmentCreateButton').off('click').on('click', function () {
            Core.Agent.AppointmentCalendar.OpenEditDialog({
                Start: $.fullCalendar.moment(Config.Start).add(1, 'hours').startOf('hour'),
                End: $.fullCalendar.moment(Config.Start).add(2, 'hours').startOf('hour')
            });

            return false;
        });
        $('.MasterAction').bind('click', function () {
            var $MasterActionLink = $(this).find('.MasterActionLink'),
                AppointmentID = $MasterActionLink.data('appointmentId');

            Core.Agent.AppointmentCalendar.OpenEditDialog({
                CalEvent: {
                    id: AppointmentID
                }
            });

            return false;
        });
    }

    /**
     * @name AgentAppointmentAgendaOverview
     * @memberof Core.Agent.AppointmentCalendar
     * @description
     *      This method initializes functionalities for AgentAppointmentEdit screen.
     */
    TargetNS.AgentAppointmentEdit = function () {
        Core.Form.Validate.Init();
        TargetNS.LocationLinkInit($('#Location'), $('.LocationLink'));
        TargetNS.AllDayInit($('#AllDay'));
        TargetNS.RecurringInit({
            $Recurring: $('#Recurring'),
            $RecurrenceType: $('#RecurrenceType'),
            $RecurrenceCustomType: $('#RecurrenceCustomType'),
            $RecurrenceCustomTypeStringDiv: $('#RecurrenceCustomTypeStringDiv'),
            $RecurrenceIntervalText: $('#RecurrenceIntervalText'),
            $RecurrenceCustomWeeklyDiv: $('#RecurrenceCustomWeeklyDiv'),
            $RecurrenceCustomMonthlyDiv: $('#RecurrenceCustomMonthlyDiv'),
            $RecurrenceCustomYearlyDiv: $('#RecurrenceCustomYearlyDiv'),
            $RecurrenceLimitDiv: $('#RecurrenceLimitDiv'),
            $RecurrenceLimit: $('#RecurrenceLimit'),
            $RecurrenceUntilDiv: $('#RecurrenceUntilDiv'),
            $RecurrenceUntilDay: $('#RecurrenceUntilDay'),
            $RecurrenceCountDiv: $('#RecurrenceCountDiv')
        });
        TargetNS.NotificationInit({
            $NotificationTemplate: $('#NotificationTemplate'),
            $NotificationCustomStringDiv: $('#NotificationCustomStringDiv'),
            $NotificationCustomRelativeInput: $('#NotificationCustomRelativeInput'),
            $NotificationCustomRelativeUnitCount: $('#NotificationCustomRelativeUnitCount'),
            $NotificationCustomRelativeUnit: $('#NotificationCustomRelativeUnit'),
            $NotificationCustomRelativePointOfTime: $('#NotificationCustomRelativePointOfTime'),
            $NotificationCustomDateTimeInput: $('#NotificationCustomDateTimeInput'),
            $NotificationCustomDateTimeDay: $('#NotificationCustomDateTimeDay'),
            $NotificationCustomDateTimeMonth: $('#NotificationCustomDateTimeMonth'),
            $NotificationCustomDateTimeYear: $('#NotificationCustomDateTimeYear'),
            $NotificationCustomDateTimeHour: $('#NotificationCustomDateTimeHour'),
            $NotificationCustomDateTimeMinute: $('#NotificationCustomDateTimeMinute')
        });
        TargetNS.TeamInit($('#TeamID'), $('#ResourceID'), $('label[for="TeamID"] + div.Field p.ReadOnlyValue'), $('label[for="ResourceID"] + div.Field p.ReadOnlyValue'));

        if (Core.Config.Get('CalendarPermissionLevel') > 1) {
            TargetNS.PluginInit($('.PluginField'), $('#ChallengeToken').val());
        }

        Core.Form.Validate.SetSubmitFunction($('#EditAppointmentForm'), function (Form) {
            var Data = new Object(),
                Days = new Array(),
                MonthDays = new Array(),
                Months = new Array();

            // serialize days
            $("#RecurrenceCustomWeeklyDiv button.fc-state-active").each(function(){
                Days.push($(this).val());
            });
            $("input#Days").val(Days.join());

            // serialize month days
            $("#RecurrenceCustomMonthlyDiv button.fc-state-active").each(function(){
                MonthDays.push($(this).val());
            });
            $("input#MonthDays").val(MonthDays.join());

            // serialize months
            $("#RecurrenceCustomYearlyDiv button.fc-state-active").each(function(){
                Months.push($(this).val());
            });
            $("input#Months").val(Months.join());

            $(Form).find('input,textarea,select').each(function (Index, Element) {
                if (Element.type == 'checkbox') {
                    Data[Element.id] = $(Element).prop('checked') ? '1' : '0';
                } else {
                    Data[Element.id] = $(Element).val();
                }
            });

            TargetNS.ShowWaitingDialog();
            TargetNS.EditAppointment(Data);
        });

        $(".ButtonTable button").on("click", function() {
            $(this).toggleClass("fc-state-active");
        });

        // Duplicate appointment
        $('#EditFormCopy').on('click', function() {
            // Reset AppointmentID, remove Copy & Delete buttons
            $("#EditAppointmentForm input#AppointmentID").val("");
            $('#EditAppointmentForm').submit();
        });

        // Save the appointment
        $('#EditFormSubmit').on('click', function() {
            $('#EditAppointmentForm').submit();
        });

        // Delete the appointment
        if (Core.Config.Get('EditAppointmentID')) {
            $('#EditFormDelete').on('click', function() {
                if (window.confirm(Core.Language.Translate('Are you sure you want to delete this appointment? This operation cannot be undone.'))) {
                    Core.Agent.AppointmentCalendar.ShowWaitingDialog();
                    Core.Agent.AppointmentCalendar.EditAppointment({
                        AppointmentID: Core.Config.Get('EditAppointmentID'),
                        Action: 'AgentAppointmentEdit',
                        Subaction: 'DeleteAppointment'
                    });
                }
            });
        }

        // Edit parent appointment
        if (Core.Config.Get('EditParentID')) {
            $('#EditParent').on('click', function() {
                var Data = {
                    ChallengeToken: $("#ChallengeToken").val(),
                    Action: 'AgentAppointmentEdit',
                    Subaction: 'EditMask',
                    AppointmentID: Core.Config.Get('EditParentID')
                };

                Core.Agent.AppointmentCalendar.ShowWaitingDialog();
                Core.AJAX.FunctionCall(
                    Core.Config.Get('CGIHandle'),
                    Data,
                    function (HTML) {
                        Core.UI.Dialog.ShowContentDialog(HTML, Core.Language.Translate('Appointment'), '10px', 'Center', true, undefined, true);
                        Core.UI.InputFields.Activate($('.Dialog:visible'));
                        TargetNS.AgentAppointmentEdit();
                    }, 'html'
                );
            });
        }

        // Close the dialog
        $('#EditFormCancel').on('click', function() {
            Core.UI.Dialog.CloseDialog($('.Dialog:visible'));
        });

        // Initialize datepicker buttons.
        if (Core.Config.Get('CalendarPermissionLevel') > 2) {
            $.each(['Start', 'End', 'RecurrenceUntil', 'NotificationCustomDateTime'], function (Index, Prefix) {
                Core.UI.Datepicker.Init({
                    Day: $('#' + Core.App.EscapeSelector(Prefix) + 'Day'),
                    Month: $('#' + Core.App.EscapeSelector(Prefix) + 'Month'),
                    Year: $('#' + Core.App.EscapeSelector(Prefix) + 'Year'),
                    Hour: $('#' + Core.App.EscapeSelector(Prefix) + 'Hour'),
                    Minute: $('#' + Core.App.EscapeSelector(Prefix) + 'Minute'),
                    WeekDayStart: Core.Config.Get('CalendarWeekDayStart')
                });
            });
        }
        Core.App.Publish('Core.Agent.AppointmentCalendar.AgentAppointmentEdit');
    }

    Core.Init.RegisterNamespace(TargetNS, 'APP_MODULE');

    return TargetNS;
}(Core.Agent.AppointmentCalendar || {}));<|MERGE_RESOLUTION|>--- conflicted
+++ resolved
@@ -1,11 +1,6 @@
 // --
-<<<<<<< HEAD
-// Copyright (C) 2001-2020 OTRS AG, https://otrs.com/
-// Copyright (C) 2021 maxence GmbH, https://maxence.de/
-=======
 // Copyright (C) 2001-2021 OTRS AG, https://otrs.com/
 // Copyright (C) 2021 Znuny GmbH, https://znuny.org/
->>>>>>> 5154c8a4
 // --
 // This software comes with ABSOLUTELY NO WARRANTY. For details, see
 // the enclosed file COPYING for license information (GPL). If you
