--- conflicted
+++ resolved
@@ -291,13 +291,13 @@
                 UpdateAppointment(Data);
             },
             eventRender: function(CalEvent, $Element) {
-<<<<<<< HEAD
-                var $IconContainer, $Icon, filter, title, description;
-=======
+
                 var $IconContainer,
                     $Icon,
-                    pluginData;
->>>>>>> 78640f45
+                    pluginData,
+                    filter, 
+                    title, 
+                    description;
 
                 if (CalEvent.allDay
                     || CalEvent.recurring
