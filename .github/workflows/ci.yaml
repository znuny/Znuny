--- conflicted
+++ resolved
@@ -47,7 +47,6 @@
           cd "${GITHUB_WORKSPACE}/znuny"
           git init
           "${GITHUB_WORKSPACE}/codepolicy/bin/otrs.CodePolicy.pl" --all
-
   CPANAudit:
     name: CPANAudit
     runs-on: ubuntu-latest
@@ -68,7 +67,6 @@
         run: |
           su -c "bin/otrs.Console.pl Dev::Code::CPANAudit" - otrs
           exit $?
-
   Contributors:
     name: Contributors
     runs-on: ubuntu-latest
@@ -89,7 +87,6 @@
         run: |
           su -c "bin/otrs.Console.pl Dev::Code::ContributorsListUpdate" - otrs
           if [[ $(git diff --exit-code AUTHORS.md) ]]; then echo 'The ContributorsList is not updated.' && exit 1; else echo 'The ContributorsList is updated.' && exit 0; fi
-
   Database-Schema:
     name: Database:Schema
     runs-on: ubuntu-latest
@@ -117,7 +114,6 @@
           su -c "bin/otrs.Console.pl Dev::Tools::Database::XML2SQL --database-type=all --source-path=${SCHEMA_FILE} --target-directory=scripts/database --target-filename=$SCHEMA_FILE_NAME --split-files" - otrs
           git diff --exit-code scripts/database/*schema*
           if [[ $(git diff --exit-code scripts/database/*schema*) ]]; then echo 'The database schemas are not updated.' && exit 1; else echo 'All database schemas are updated.' && exit 0; fi
-
   Database-InitialInsert:
     name: Database:InitialInsert
     runs-on: ubuntu-latest
@@ -145,51 +141,8 @@
           su -c "bin/otrs.Console.pl Dev::Tools::Database::XML2SQL --database-type=all --source-path=$INITIAL_INSERT_FILE --target-directory=scripts/database --target-filename=$INITIAL_INSERT_FILE_NAME" - otrs
           git diff --exit-code scripts/database/*initial_insert*
           if [[ $(git diff --exit-code scripts/database/*initial_insert*) ]]; then echo 'The database initial inserts are not updated.' && exit 1; else echo 'All database initial inserts are updated.' && exit 0; fi
-
   Migration:
     name: Migration
-    runs-on: ubuntu-latest
-    container: debian:10-slim
-    env:
-      DB: mysql
-      MYSQL_USER: "otrs"
-      MYSQL_ROOT_PASSWORD: "secret"
-      MYSQL_PASSWORD: "secret"
-      MYSQL_DATABASE: "otrs"
-    services:
-      chrome:
-        image: selenium/standalone-chrome:3.141.59-oxygen
-        options: --shm-size="2g"
-        volumes:
-          - ${{ github.workspace }}:/opt/otrs
-
-      mariadb:
-        image: mariadb:10
-        env:
-          MYSQL_USER: "otrs"
-          MYSQL_ROOT_PASSWORD: "secret"
-          MYSQL_PASSWORD: "secret"
-          MYSQL_DATABASE: "otrs"
-    steps:
-      - name: Check out repository code
-        uses: actions/checkout@v3
-        env:
-          fetch-depth: "1"
-
-      - name: Install dependencies
-        run: .github/workflows/ci/dependencies.sh
-
-      - name: Setup Znuny
-        run: .github/workflows/ci/setup.sh
-
-      - name: Check Migration
-        run: |
-          MIGRATEFILE=$(find scripts -type f -name 'MigrateToZnuny*.pl' -or -type f -name 'DBUpdate-to-*.pl')
-          su -c "$MIGRATEFILE --non-interactive" - otrs
-          if [[ "$?" -ne 0 ]]; then echo "The migration was not successful." && exit 1; else echo "The migration was successful." && exit 0; fi
-
-  RPMSpec:
-    name: RPMSpec
     runs-on: ubuntu-latest
     container: debian:10-slim
     env:
@@ -218,37 +171,48 @@
       - name: Setup Znuny
         run: .github/workflows/ci/setup.sh
 
+      - name: Check Migration
+        run: |
+          MIGRATEFILE=$(find scripts -type f -name 'MigrateToZnuny*.pl' -or -type f -name 'DBUpdate-to-*.pl')
+          su -c "$MIGRATEFILE --non-interactive" - otrs
+          if [[ "$?" -ne 0 ]]; then echo "The migration was not successful." && exit 1; else echo "The migration was successful." && exit 0; fi
+  RPMSpec:
+    name: RPMSpec
+    runs-on: ubuntu-latest
+    container: debian:10-slim
+    env:
+      DB: mysql
+      MYSQL_USER: "otrs"
+      MYSQL_ROOT_PASSWORD: "secret"
+      MYSQL_PASSWORD: "secret"
+      MYSQL_DATABASE: "otrs"
+    services:
+      mariadb:
+        image: mariadb:10
+        env:
+          MYSQL_USER: "otrs"
+          MYSQL_ROOT_PASSWORD: "secret"
+          MYSQL_PASSWORD: "secret"
+          MYSQL_DATABASE: "otrs"
+    steps:
+      - name: Check out repository code
+        uses: actions/checkout@v3
+        env:
+          fetch-depth: "1"
+
+      - name: Install dependencies
+        run: .github/workflows/ci/dependencies.sh
+
+      - name: Setup Znuny
+        run: .github/workflows/ci/setup.sh
+
       - name: Check RPMSpec
         run: |
-<<<<<<< HEAD
-          # yamllint disable rule:line-length
-          ln -sf $PWD /opt/otrs
-          ln -s /opt/otrs/scripts/apache2-httpd.include.conf /etc/apache2/sites-enabled/zzz_otrs.conf
-          apachectl start
-          cp Kernel/Config.pm.dist Kernel/Config.pm
-          sed -i 's/\(.*{DatabaseHost}.*\)127.0.0.1/\1'"mariadb"'/' /opt/otrs/Kernel/Config.pm
-          sed -i 's/\(.*{Database}.*\)otrs/\1'"${MYSQL_DATABASE}"'/' /opt/otrs/Kernel/Config.pm
-          sed -i 's/\(.*{DatabaseUser}.*\)otrs/\1'"${MYSQL_USER}"'/' /opt/otrs/Kernel/Config.pm
-          sed -i 's/\(.*{DatabasePw}.*\)some-pass/\1'"${MYSQL_PASSWORD}"'/' /opt/otrs/Kernel/Config.pm
-          sed -i 's/\(.*\$DIBI\$.*\)/\1\n    \$Self->{"TestHTTPHostname"} = "172.18.0.2";\n    \$Self->{'SecureMode'} = 1;\n    \$Self->{"SeleniumTestsConfig"} = {\n        remote_server_addr  => "chrome",\n        port                => "4444",\n        platform            => "ANY",\n        browser_name        => "chrome",\n        extra_capabilities => {\n            chromeOptions => {\n                # disable-infobars makes sure window size calculations are ok\n                args => [ "disable-infobars" ],\n            },\n        },\n    },\n/' /opt/otrs/Kernel/Config.pm
-          mkdir -p /opt/otrs/var/tmp
-          mysql -h mariadb -u "${MYSQL_USERNAME}" -p"${MYSQL_PASSWORD}" otrs < /opt/otrs/scripts/database/otrs-schema.mysql.sql
-          mysql -h mariadb -u "${MYSQL_USERNAME}" -p"${MYSQL_PASSWORD}" otrs < /opt/otrs/scripts/database/otrs-initial_insert.mysql.sql
-          mysql -h mariadb -u "${MYSQL_USERNAME}" -p"${MYSQL_PASSWORD}" otrs < /opt/otrs/scripts/database/otrs-schema-post.mysql.sql
-          touch /opt/otrs/installed
-          /opt/otrs/bin/otrs.SetPermissions.pl
-          su -c "bin/otrs.Console.pl Maint::Config::Rebuild" - otrs
-          su -c "bin/otrs.Console.pl Admin::Config::Update --setting-name CheckEmailAddresses --value 0" - otrs
-          su -c "bin/otrs.CheckSum.pl -a create" - otrs
-          /opt/otrs/bin/otrs.SetPermissions.pl
-=======
           cd /opt/otrs/
           git init
           su -c "bin/otrs.Console.pl Dev::Tools::RPMSpecGenerate" - otrs
           git diff --exit-code scripts/auto_build/spec/
           if [[ $(git diff --exit-code scripts/auto_build/spec/) ]]; then echo "The RPMSpec's are not updated." && exit 1; else echo "All RPMSpec's are updated." && exit 0; fi
->>>>>>> 864233e1
-
   UnitTest-MySQL:
     name: UnitTest:MySQL
     runs-on: ubuntu-latest
@@ -290,10 +254,48 @@
 
       - name: Run UnitTests
         run: |
-          chmod 777 -R /opt/otrs/scripts/test/sample
           su -c "bin/otrs.CheckSum.pl -a create" - otrs
-<<<<<<< HEAD
-          su -c "bin/otrs.Console.pl Dev::UnitTest::Run ${TEST_OPTIONS}" - otrs
+          su -c "bin/otrs.Console.pl Dev::UnitTest::Run ${{ inputs.unittest_options }}" - otrs
+  SeleniumTest-MySQL:
+    name: SeleniumTest:MySQL
+    runs-on: ubuntu-latest
+    container: debian:10-slim
+    needs: UnitTest-MySQL
+    env:
+      DB: mysql
+      MYSQL_USER: "otrs"
+      MYSQL_ROOT_PASSWORD: "secret"
+      MYSQL_PASSWORD: "secret"
+      MYSQL_DATABASE: "otrs"
+    services:
+      mariadb:
+        image: mariadb:10
+        env:
+          MYSQL_USER: "otrs"
+          MYSQL_ROOT_PASSWORD: "secret"
+          MYSQL_PASSWORD: "secret"
+          MYSQL_DATABASE: "otrs"
+      chrome:
+        image: selenium/standalone-chrome:3.141.59-oxygen
+        options: --shm-size="2g"
+        volumes:
+          - ${{ github.workspace }}:/opt/otrs
+    steps:
+      - name: Check out repository code
+        uses: actions/checkout@v3
+        env:
+          fetch-depth: "1"
+
+      - name: Install dependencies
+        run: .github/workflows/ci/dependencies.sh
+
+      - name: Setup Znuny
+        run: .github/workflows/ci/setup.sh
+
+      - name: Run UnitTests
+        run: |
+          su -c "bin/otrs.CheckSum.pl -a create" - otrs
+          su -c "bin/otrs.Console.pl Dev::UnitTest::Run --directory Selenium" - otrs
 
       - name: Archive screenshots from selenium
         if: failure()
@@ -302,7 +304,4 @@
           name: Download all selenium screenshots
           retention-days: 1
           path: /opt/otrs/var/httpd/htdocs/SeleniumScreenshots/*.png
-          if-no-files-found: ignore
-=======
-          su -c "bin/otrs.Console.pl Dev::UnitTest::Run ${{ inputs.unittest_options }}" - otrs
->>>>>>> 864233e1
+          if-no-files-found: ignore