--- conflicted
+++ resolved
@@ -9,14 +9,10 @@
 # did not receive this file, see http://www.gnu.org/licenses/agpl.txt.
 # --
 
-<<<<<<< HEAD
-3.1.17 2013-??-??
- - 2013-04-09 Added parameter "-t dbonly" to backup.pl to only backup the database
-=======
 3.1.17 ????-??-??
+ - 2013-06-04 Added parameter "-t dbonly" to backup.pl to only backup the database
  - 2013-05-31 Fixed bug#9491 - GenericAgent job update with dynamic fields sends Uninitialized value error.
  - 2013-05-24 Fixed bug#9462 - Package Management page timeout due to HTTPS disabled on Proxy connections.
->>>>>>> cf5334bb
 
 3.1.16 2013-05-21
  - 2013-05-17 Updated Package Manager, that will ensure that packages to be installed
